package com.microsoft.codepush.react;

import com.facebook.react.ReactPackage;
import com.facebook.react.bridge.JavaScriptModule;
import com.facebook.react.bridge.NativeModule;
import com.facebook.react.bridge.ReactApplicationContext;
import com.facebook.react.bridge.ReadableMap;
import com.facebook.react.bridge.WritableMap;
import com.facebook.react.uimanager.ViewManager;
import com.facebook.soloader.SoLoader;

import android.content.Context;
import android.content.pm.ApplicationInfo;
import android.content.pm.PackageInfo;
import android.content.pm.PackageManager;

import org.json.JSONException;
import org.json.JSONObject;

import java.io.File;
import java.io.IOException;
import java.util.ArrayList;
import java.util.List;
import java.util.zip.ZipEntry;
import java.util.zip.ZipFile;

public class CodePush implements ReactPackage {

    private static boolean sIsRunningBinaryVersion = false;
    private static boolean sNeedToReportRollback = false;
    private static boolean sTestConfigurationFlag = false;

    private boolean mDidUpdate = false;

    private String mAssetsBundleFileName;

    // Helper classes.
    private CodePushNativeModule mNativeModule;
    private CodePushUpdateManager mUpdateManager;
    private CodePushTelemetryManager mTelemetryManager;
    private SettingsManager mSettingsManager;

    // Config properties.
    private String mAppVersion;
    private String mDeploymentKey;
    private String mServerUrl = "https://codepush.azurewebsites.net/";

    private Context mContext;
    private final boolean mIsDebugMode;

    private static CodePush mCurrentInstance;

    public CodePush(String deploymentKey, Context context) {
        this(deploymentKey, context, false);
    }

    public CodePush(String deploymentKey, Context context, boolean isDebugMode) {
        SoLoader.init(context, false);
        mContext = context.getApplicationContext();

        mUpdateManager = new CodePushUpdateManager(context.getFilesDir().getAbsolutePath());
        mTelemetryManager = new CodePushTelemetryManager(mContext);
        mDeploymentKey = deploymentKey;
        mIsDebugMode = isDebugMode;
        mSettingsManager = new SettingsManager(mContext);

        try {
            PackageInfo pInfo = mContext.getPackageManager().getPackageInfo(mContext.getPackageName(), 0);
            mAppVersion = pInfo.versionName;
        } catch (PackageManager.NameNotFoundException e) {
            throw new CodePushUnknownException("Unable to get package info for " + mContext.getPackageName(), e);
        }

        mCurrentInstance = this;

        clearDebugCacheIfNeeded();
        initializeUpdateAfterRestart();
    }

    public CodePush(String deploymentKey, Context context, boolean isDebugMode, String serverUrl) {
        this(deploymentKey, context, isDebugMode);
        mServerUrl = serverUrl;
    }

    public void clearDebugCacheIfNeeded() {
        if (mIsDebugMode && mSettingsManager.isPendingUpdate(null)) {
            // This needs to be kept in sync with https://github.com/facebook/react-native/blob/master/ReactAndroid/src/main/java/com/facebook/react/devsupport/DevSupportManager.java#L78
            File cachedDevBundle = new File(mContext.getFilesDir(), "ReactNativeDevBundle.js");
            if (cachedDevBundle.exists()) {
                cachedDevBundle.delete();
            }
        }
    }

    public boolean didUpdate() {
        return mDidUpdate;
    }

    public String getAppVersion() {
        return mAppVersion;
    }

    public String getAssetsBundleFileName() {
        return mAssetsBundleFileName;
    }

    long getBinaryResourcesModifiedTime() {
        ZipFile applicationFile = null;
        try {
            ApplicationInfo ai = this.mContext.getPackageManager().getApplicationInfo(this.mContext.getPackageName(), 0);
            applicationFile = new ZipFile(ai.sourceDir);
            ZipEntry classesDexEntry = applicationFile.getEntry(CodePushConstants.RESOURCES_BUNDLE);
            return classesDexEntry.getTime();
        } catch (PackageManager.NameNotFoundException | IOException e) {
            throw new CodePushUnknownException("Error in getting file information about compiled resources", e);
        } finally {
            if (applicationFile != null) {
                try {
                    applicationFile.close();
                } catch (IOException e) {
                    throw new CodePushUnknownException("Error in closing application file.", e);
                }
            }
        }
    }

    @Deprecated
    public static String getBundleUrl() {
        return getJSBundleFile();
    }

    @Deprecated
    public static String getBundleUrl(String assetsBundleFileName) {
        return getJSBundleFile(assetsBundleFileName);
    }

    public Context getContext() {
        return mContext;
    }

    public String getDeploymentKey() {
        return mDeploymentKey;
    }

    public static String getJSBundleFile() {
        return CodePush.getJSBundleFile(CodePushConstants.DEFAULT_JS_BUNDLE_NAME);
    }

    public static String getJSBundleFile(String assetsBundleFileName) {
        if (mCurrentInstance == null) {
            throw new CodePushNotInitializedException("A CodePush instance has not been created yet. Have you added it to your app's list of ReactPackages?");
        }

        return mCurrentInstance.getJSBundleFileInternal(assetsBundleFileName);
    }

    public String getJSBundleFileInternal(String assetsBundleFileName) {
        this.mAssetsBundleFileName = assetsBundleFileName;
        String binaryJsBundleUrl = CodePushConstants.ASSETS_BUNDLE_PREFIX + assetsBundleFileName;
        long binaryResourcesModifiedTime = this.getBinaryResourcesModifiedTime();

        try {
            String packageFilePath = mUpdateManager.getCurrentPackageBundlePath(this.mAssetsBundleFileName);
            if (packageFilePath == null) {
                // There has not been any downloaded updates.
                CodePushUtils.logBundleUrl(binaryJsBundleUrl);
                sIsRunningBinaryVersion = true;
                return binaryJsBundleUrl;
            }

            ReadableMap packageMetadata = this.mUpdateManager.getCurrentPackage();
            Long binaryModifiedDateDuringPackageInstall = null;
            String binaryModifiedDateDuringPackageInstallString = CodePushUtils.tryGetString(packageMetadata, CodePushConstants.BINARY_MODIFIED_TIME_KEY);
            if (binaryModifiedDateDuringPackageInstallString != null) {
                binaryModifiedDateDuringPackageInstall = Long.parseLong(binaryModifiedDateDuringPackageInstallString);
            }

            String packageAppVersion = CodePushUtils.tryGetString(packageMetadata, "appVersion");
            if (binaryModifiedDateDuringPackageInstall != null &&
                    binaryModifiedDateDuringPackageInstall == binaryResourcesModifiedTime &&
                    (isUsingTestConfiguration() || this.mAppVersion.equals(packageAppVersion))) {
                CodePushUtils.logBundleUrl(packageFilePath);
                sIsRunningBinaryVersion = false;
                return packageFilePath;
            } else {
                // The binary version is newer.
                this.mDidUpdate = false;
                if (!this.mIsDebugMode || !this.mAppVersion.equals(packageAppVersion)) {
                    this.clearUpdates();
                }

                CodePushUtils.logBundleUrl(binaryJsBundleUrl);
                sIsRunningBinaryVersion = true;
                return binaryJsBundleUrl;
            }
        } catch (NumberFormatException e) {
            throw new CodePushUnknownException("Error in reading binary modified date from package metadata", e);
        }
    }

    public String getServerUrl() {
        return mServerUrl;
    }

    void initializeUpdateAfterRestart() {
        // Reset the state which indicates that
        // the app was just freshly updated.
        mDidUpdate = false;

        JSONObject pendingUpdate = mSettingsManager.getPendingUpdate();
        if (pendingUpdate != null) {
            try {
                boolean updateIsLoading = pendingUpdate.getBoolean(CodePushConstants.PENDING_UPDATE_IS_LOADING_KEY);
                if (updateIsLoading) {
                    // Pending update was initialized, but notifyApplicationReady was not called.
                    // Therefore, deduce that it is a broken update and rollback.
                    CodePushUtils.log("Update did not finish loading the last time, rolling back to a previous version.");
                    sNeedToReportRollback = true;
                    rollbackPackage();
                } else {
                    // There is in fact a new update running for the first
                    // time, so update the local state to ensure the client knows.
                    mDidUpdate = true;

                    // Mark that we tried to initialize the new update, so that if it crashes,
                    // we will know that we need to rollback when the app next starts.
                    mSettingsManager.savePendingUpdate(pendingUpdate.getString(CodePushConstants.PENDING_UPDATE_HASH_KEY),
                            /* isLoading */true);
                }
            } catch (JSONException e) {
                // Should not happen.
                throw new CodePushUnknownException("Unable to read pending update metadata stored in SharedPreferences", e);
            }
        }
    }

    void invalidateCurrentInstance() {
        mCurrentInstance = null;
    }

    boolean isDebugMode() {
        return mIsDebugMode;
    }

    boolean isRunningBinaryVersion() {
        return sIsRunningBinaryVersion;
    }

    boolean needToReportRollback() {
        return sNeedToReportRollback;
    }

    private void rollbackPackage() {
        WritableMap failedPackage = mUpdateManager.getCurrentPackage();
        mSettingsManager.saveFailedUpdate(failedPackage);
        mUpdateManager.rollbackPackage();
        mSettingsManager.removePendingUpdate();
    }

    public void setNeedToReportRollback(boolean needToReportRollback) {
        CodePush.sNeedToReportRollback = needToReportRollback;
    }

    /* The below 3 methods are used for running tests.*/
    public static boolean isUsingTestConfiguration() {
        return sTestConfigurationFlag;
    }

    public static void setUsingTestConfiguration(boolean shouldUseTestConfiguration) {
        sTestConfigurationFlag = shouldUseTestConfiguration;
    }

    public void clearUpdates() {
<<<<<<< HEAD
        codePushPackage.clearUpdates();
        removePendingUpdate();
        removeFailedUpdates();
    }

    private class CodePushNativeModule extends ReactContextBaseJavaModule {
        private LifecycleEventListener lifecycleEventListener = null;
        private int minimumBackgroundDuration = 0;

        public CodePushNativeModule(ReactApplicationContext reactContext) {
            super(reactContext);
        }

        @Override
        public Map<String, Object> getConstants() {
            final Map<String, Object> constants = new HashMap<>();

            constants.put("codePushInstallModeImmediate", CodePushInstallMode.IMMEDIATE.getValue());
            constants.put("codePushInstallModeOnNextRestart", CodePushInstallMode.ON_NEXT_RESTART.getValue());
            constants.put("codePushInstallModeOnNextResume", CodePushInstallMode.ON_NEXT_RESUME.getValue());

            constants.put("codePushUpdateStateRunning", CodePushUpdateState.RUNNING.getValue());
            constants.put("codePushUpdateStatePending", CodePushUpdateState.PENDING.getValue());
            constants.put("codePushUpdateStateLatest", CodePushUpdateState.LATEST.getValue());

            return constants;
        }

        @Override
        public String getName() {
            return "CodePush";
        }

        private void loadBundleLegacy() {
            Intent intent = mainActivity.getIntent();
            mainActivity.finish();
            mainActivity.startActivity(intent);

            currentInstance = null;
        }

        private void loadBundle() {
            CodePush.this.clearDebugCacheIfNeeded();

            // Our preferred reload logic relies on the user's Activity inheriting from the
            // core ReactActivity class, so if it doesn't, we fallback early to our legacy behavior.
            if (!ReactActivity.class.isInstance(mainActivity)) {
                loadBundleLegacy();  
                return; 
            }
                
            try {
                // #1) Get the private ReactInstanceManager, which is what includes
                //     the logic to reload the current React context.
                Field instanceManagerField = ReactActivity.class.getDeclaredField("mReactInstanceManager");
                instanceManagerField.setAccessible(true); // Make a private field accessible
                final Object instanceManager = instanceManagerField.get(mainActivity);

                // #2) Update the locally stored JS bundle file path
                String latestJSBundleFile = CodePush.this.getBundleUrlInternal(CodePush.this.assetsBundleFileName);
                Field jsBundleField = instanceManager.getClass().getDeclaredField("mJSBundleFile");
                jsBundleField.setAccessible(true);
                jsBundleField.set(instanceManager, latestJSBundleFile);

                // #3) Get the context creation method and fire it on the UI thread (which RN enforces)
                final Method recreateMethod = instanceManager.getClass().getMethod("recreateReactContextInBackground");
                mainActivity.runOnUiThread(new Runnable() {
                    @Override
                    public void run() {
                        try {
                            recreateMethod.invoke(instanceManager);
                            initializeUpdateAfterRestart();
                        }
                        catch (Exception e) {
                            // The recreation method threw an unknown exception
                            // so just simply fallback to restarting the Activity
                            loadBundleLegacy();
                        }
                    }
                });
            }
            catch (Exception e) {
                // Our reflection logic failed somewhere
                // so fall back to restarting the Activity
                loadBundleLegacy();
            }
        }

        @ReactMethod
        public void downloadUpdate(final ReadableMap updatePackage, final boolean notifyProgress, final Promise promise) {
            AsyncTask<Void, Void, Void> asyncTask = new AsyncTask<Void, Void, Void>() {
                @Override
                protected Void doInBackground(Void... params) {
                    try {
                        WritableMap mutableUpdatePackage = CodePushUtils.convertReadableMapToWritableMap(updatePackage);
                        mutableUpdatePackage.putString(BINARY_MODIFIED_TIME_KEY, "" + getBinaryResourcesModifiedTime());
                        codePushPackage.downloadPackage(mutableUpdatePackage, CodePush.this.assetsBundleFileName, new DownloadProgressCallback() {
                            private boolean hasScheduledNextFrame = false;
                            private DownloadProgress latestDownloadProgress = null;

                            @Override
                            public void call(DownloadProgress downloadProgress) {
                                if (!notifyProgress) {
                                    return;
                                }

                                latestDownloadProgress = downloadProgress;
                                // If the download is completed, synchronously send the last event.
                                if (latestDownloadProgress.isCompleted()) {
                                    dispatchDownloadProgressEvent();
                                    return;
                                }

                                if (hasScheduledNextFrame) {
                                    return;
                                }

                                hasScheduledNextFrame = true;
                                getReactApplicationContext().runOnUiQueueThread(new Runnable() {
                                    @Override
                                    public void run() {
                                        ReactChoreographer.getInstance().postFrameCallback(ReactChoreographer.CallbackType.TIMERS_EVENTS, new Choreographer.FrameCallback() {
                                            @Override
                                            public void doFrame(long frameTimeNanos) {
                                                if (!latestDownloadProgress.isCompleted()) {
                                                    dispatchDownloadProgressEvent();
                                                }

                                                hasScheduledNextFrame = false;
                                            }
                                        });
                                    }
                                });
                            }

                            public void dispatchDownloadProgressEvent() {
                                getReactApplicationContext()
                                        .getJSModule(DeviceEventManagerModule.RCTDeviceEventEmitter.class)
                                        .emit(DOWNLOAD_PROGRESS_EVENT_NAME, latestDownloadProgress.createWritableMap());
                            }
                        });

                        WritableMap newPackage = codePushPackage.getPackage(CodePushUtils.tryGetString(updatePackage, PACKAGE_HASH_KEY));
                        promise.resolve(newPackage);
                    } catch (IOException e) {
                        e.printStackTrace();
                        promise.reject(e);
                    } catch (CodePushInvalidUpdateException e) {
                        e.printStackTrace();
                        saveFailedUpdate(updatePackage);
                        promise.reject(e);
                    } catch (CodePushMalformedDataException e) {
                        e.printStackTrace();
                        saveFailedUpdate(updatePackage);
                        promise.reject(e);
                    }

                    return null;
                }
            };

            asyncTask.execute();
        }

        @ReactMethod
        public void getConfiguration(Promise promise) {
            WritableNativeMap configMap = new WritableNativeMap();
            configMap.putString("appVersion", appVersion);
            configMap.putInt("buildVersion", buildVersion);
            configMap.putString("deploymentKey", deploymentKey);
            configMap.putString("serverUrl", serverUrl);
            configMap.putString("clientUniqueId",
                    Settings.Secure.getString(mainActivity.getContentResolver(),
                            android.provider.Settings.Secure.ANDROID_ID));
            String binaryHash = CodePushUpdateUtils.getHashForBinaryContents(mainActivity, isDebugMode);
            if (binaryHash != null) {
                // binaryHash will be null if the React Native assets were not bundled into the APK
                // (e.g. in Debug builds)
                configMap.putString(PACKAGE_HASH_KEY, binaryHash);
            }

            promise.resolve(configMap);
        }

        @ReactMethod
        public void getUpdateMetadata(final int updateState, final Promise promise) {
            AsyncTask<Void, Void, Void> asyncTask = new AsyncTask<Void, Void, Void>() {
                @Override
                protected Void doInBackground(Void... params) {
                    WritableMap currentPackage = codePushPackage.getCurrentPackage();

                    if (currentPackage == null) {
                        promise.resolve("");
                        return null;
                    }

                    Boolean currentUpdateIsPending = false;

                    if (currentPackage.hasKey(PACKAGE_HASH_KEY)) {
                        String currentHash = currentPackage.getString(PACKAGE_HASH_KEY);
                        currentUpdateIsPending = CodePush.this.isPendingUpdate(currentHash);
                    }

                    if (updateState == CodePushUpdateState.PENDING.getValue() && !currentUpdateIsPending) {
                        // The caller wanted a pending update
                        // but there isn't currently one.
                        promise.resolve("");
                    } else if (updateState == CodePushUpdateState.RUNNING.getValue() && currentUpdateIsPending) {
                        // The caller wants the running update, but the current
                        // one is pending, so we need to grab the previous.
                        promise.resolve(codePushPackage.getPreviousPackage());
                    } else {
                        // The current package satisfies the request:
                        // 1) Caller wanted a pending, and there is a pending update
                        // 2) Caller wanted the running update, and there isn't a pending
                        // 3) Caller wants the latest update, regardless if it's pending or not
                        if (isRunningBinaryVersion) {
                            // This only matters in Debug builds. Since we do not clear "outdated" updates,
                            // we need to indicate to the JS side that somehow we have a current update on
                            // disk that is not actually running.
                            currentPackage.putBoolean("_isDebugOnly", true);
                        }

                        // Enable differentiating pending vs. non-pending updates
                        currentPackage.putBoolean("isPending", currentUpdateIsPending);
                        promise.resolve(currentPackage);
                    }

                    return null;
                }
            };

            asyncTask.execute();
        }

        @ReactMethod
        public void getNewStatusReport(final Promise promise) {
            AsyncTask<Void, Void, Void> asyncTask = new AsyncTask<Void, Void, Void>() {
                @Override
                protected Void doInBackground(Void... params) {
                    if (needToReportRollback) {
                        needToReportRollback = false;
                        JSONArray failedUpdates = getFailedUpdates();
                        if (failedUpdates != null && failedUpdates.length() > 0) {
                            try {
                                JSONObject lastFailedPackageJSON = failedUpdates.getJSONObject(failedUpdates.length() - 1);
                                WritableMap lastFailedPackage = CodePushUtils.convertJsonObjectToWritable(lastFailedPackageJSON);
                                WritableMap failedStatusReport = codePushTelemetryManager.getRollbackReport(lastFailedPackage);
                                if (failedStatusReport != null) {
                                    promise.resolve(failedStatusReport);
                                    return null;
                                }
                            } catch (JSONException e) {
                                throw new CodePushUnknownException("Unable to read failed updates information stored in SharedPreferences.", e);
                            }
                        }
                    } else if (didUpdate) {
                        WritableMap currentPackage = codePushPackage.getCurrentPackage();
                        if (currentPackage != null) {
                            WritableMap newPackageStatusReport = codePushTelemetryManager.getUpdateReport(currentPackage);
                            if (newPackageStatusReport != null) {
                                promise.resolve(newPackageStatusReport);
                                return null;
                            }
                        }
                    } else if (isRunningBinaryVersion) {
                        WritableMap newAppVersionStatusReport = codePushTelemetryManager.getBinaryUpdateReport(appVersion);
                        if (newAppVersionStatusReport != null) {
                            promise.resolve(newAppVersionStatusReport);
                            return null;
                        }
                    } else {
                        WritableMap retryStatusReport = codePushTelemetryManager.getRetryStatusReport();
                        if (retryStatusReport != null) {
                            promise.resolve(retryStatusReport);
                            return null;
                        }
                    }

                    promise.resolve("");
                    return null;
                }
            };

            asyncTask.execute();
        }

        @ReactMethod
        public void installUpdate(final ReadableMap updatePackage, final int installMode, final int minimumBackgroundDuration, final Promise promise) {
            AsyncTask<Void, Void, Void> asyncTask = new AsyncTask<Void, Void, Void>() {
                @Override
                protected Void doInBackground(Void... params) {
                    codePushPackage.installPackage(updatePackage, isPendingUpdate(null));

                    String pendingHash = CodePushUtils.tryGetString(updatePackage, PACKAGE_HASH_KEY);
                    if (pendingHash == null) {
                        throw new CodePushUnknownException("Update package to be installed has no hash.");
                    } else {
                        savePendingUpdate(pendingHash, /* isLoading */false);
                    }

                    if (installMode == CodePushInstallMode.ON_NEXT_RESUME.getValue()) {
                        // Store the minimum duration on the native module as an instance
                        // variable instead of relying on a closure below, so that any
                        // subsequent resume-based installs could override it.
                        CodePushNativeModule.this.minimumBackgroundDuration = minimumBackgroundDuration;

                        if (lifecycleEventListener == null) {
                            // Ensure we do not add the listener twice.
                            lifecycleEventListener = new LifecycleEventListener() {
                                private Date lastPausedDate = null;

                                @Override
                                public void onHostResume() {
                                    // Determine how long the app was in the background and ensure
                                    // that it meets the minimum duration amount of time.
                                    long durationInBackground = 0;
                                    if (lastPausedDate != null) {
                                        durationInBackground = (new Date().getTime() - lastPausedDate.getTime()) / 1000;
                                    }

                                    if (durationInBackground >= CodePushNativeModule.this.minimumBackgroundDuration) {
                                        loadBundle();
                                    }
                                }

                                @Override
                                public void onHostPause() {
                                    // Save the current time so that when the app is later
                                    // resumed, we can detect how long it was in the background.
                                    lastPausedDate = new Date();
                                }

                                @Override
                                public void onHostDestroy() {
                                }
                            };

                            getReactApplicationContext().addLifecycleEventListener(lifecycleEventListener);
                        }
                    }

                    promise.resolve("");

                    return null;
                }
            };

            asyncTask.execute();
        }

        @ReactMethod
        public void isFailedUpdate(String packageHash, Promise promise) {
            promise.resolve(isFailedHash(packageHash));
        }

        @ReactMethod
        public void isFirstRun(String packageHash, Promise promise) {
            boolean isFirstRun = didUpdate
                    && packageHash != null
                    && packageHash.length() > 0
                    && packageHash.equals(codePushPackage.getCurrentPackageHash());
            promise.resolve(isFirstRun);
        }

        @ReactMethod
        public void notifyApplicationReady(Promise promise) {
            removePendingUpdate();
            promise.resolve("");
        }

        @ReactMethod
        public void recordStatusReported(ReadableMap statusReport) {
            codePushTelemetryManager.recordStatusReported(statusReport);
        }

        @ReactMethod
        public void restartApp(boolean onlyIfUpdateIsPending, Promise promise) {
            // If this is an unconditional restart request, or there
            // is current pending update, then reload the app.
            if (!onlyIfUpdateIsPending || CodePush.this.isPendingUpdate(null)) {
                loadBundle();
                promise.resolve(true);
            }
            promise.resolve(false);
        }

        @ReactMethod
        public void saveStatusReportForRetry(ReadableMap statusReport) {
            codePushTelemetryManager.saveStatusReportForRetry(statusReport);
        }

        @ReactMethod
        // Replaces the current bundle with the one downloaded from removeBundleUrl.
        // It is only to be used during tests. No-ops if the test configuration flag is not set.
        public void downloadAndReplaceCurrentBundle(String remoteBundleUrl) {
            if (isUsingTestConfiguration()) {
                try {
                    codePushPackage.downloadAndReplaceCurrentBundle(remoteBundleUrl, assetsBundleFileName);
                } catch (IOException e) {
                    throw new CodePushUnknownException("Unable to replace current bundle", e);
                }
            }
        }
=======
        mUpdateManager.clearUpdates();
        mSettingsManager.removePendingUpdate();
        mSettingsManager.removeFailedUpdates();
>>>>>>> 7d18c26b
    }

    @Override
    public List<NativeModule> createNativeModules(ReactApplicationContext reactApplicationContext) {
        List<NativeModule> nativeModules = new ArrayList<>();
        mNativeModule = new CodePushNativeModule(reactApplicationContext, this, mUpdateManager, mTelemetryManager, mSettingsManager);
        CodePushDialog dialogModule = new CodePushDialog(reactApplicationContext);

        nativeModules.add(mNativeModule);
        nativeModules.add(dialogModule);

        return nativeModules;
    }

    @Override
    public List<Class<? extends JavaScriptModule>> createJSModules() {
        return new ArrayList<>();
    }

    @Override
    public List<ViewManager> createViewManagers(ReactApplicationContext reactApplicationContext) {
        return new ArrayList<>();
    }
}<|MERGE_RESOLUTION|>--- conflicted
+++ resolved
@@ -271,416 +271,9 @@
     }
 
     public void clearUpdates() {
-<<<<<<< HEAD
-        codePushPackage.clearUpdates();
-        removePendingUpdate();
-        removeFailedUpdates();
-    }
-
-    private class CodePushNativeModule extends ReactContextBaseJavaModule {
-        private LifecycleEventListener lifecycleEventListener = null;
-        private int minimumBackgroundDuration = 0;
-
-        public CodePushNativeModule(ReactApplicationContext reactContext) {
-            super(reactContext);
-        }
-
-        @Override
-        public Map<String, Object> getConstants() {
-            final Map<String, Object> constants = new HashMap<>();
-
-            constants.put("codePushInstallModeImmediate", CodePushInstallMode.IMMEDIATE.getValue());
-            constants.put("codePushInstallModeOnNextRestart", CodePushInstallMode.ON_NEXT_RESTART.getValue());
-            constants.put("codePushInstallModeOnNextResume", CodePushInstallMode.ON_NEXT_RESUME.getValue());
-
-            constants.put("codePushUpdateStateRunning", CodePushUpdateState.RUNNING.getValue());
-            constants.put("codePushUpdateStatePending", CodePushUpdateState.PENDING.getValue());
-            constants.put("codePushUpdateStateLatest", CodePushUpdateState.LATEST.getValue());
-
-            return constants;
-        }
-
-        @Override
-        public String getName() {
-            return "CodePush";
-        }
-
-        private void loadBundleLegacy() {
-            Intent intent = mainActivity.getIntent();
-            mainActivity.finish();
-            mainActivity.startActivity(intent);
-
-            currentInstance = null;
-        }
-
-        private void loadBundle() {
-            CodePush.this.clearDebugCacheIfNeeded();
-
-            // Our preferred reload logic relies on the user's Activity inheriting from the
-            // core ReactActivity class, so if it doesn't, we fallback early to our legacy behavior.
-            if (!ReactActivity.class.isInstance(mainActivity)) {
-                loadBundleLegacy();  
-                return; 
-            }
-                
-            try {
-                // #1) Get the private ReactInstanceManager, which is what includes
-                //     the logic to reload the current React context.
-                Field instanceManagerField = ReactActivity.class.getDeclaredField("mReactInstanceManager");
-                instanceManagerField.setAccessible(true); // Make a private field accessible
-                final Object instanceManager = instanceManagerField.get(mainActivity);
-
-                // #2) Update the locally stored JS bundle file path
-                String latestJSBundleFile = CodePush.this.getBundleUrlInternal(CodePush.this.assetsBundleFileName);
-                Field jsBundleField = instanceManager.getClass().getDeclaredField("mJSBundleFile");
-                jsBundleField.setAccessible(true);
-                jsBundleField.set(instanceManager, latestJSBundleFile);
-
-                // #3) Get the context creation method and fire it on the UI thread (which RN enforces)
-                final Method recreateMethod = instanceManager.getClass().getMethod("recreateReactContextInBackground");
-                mainActivity.runOnUiThread(new Runnable() {
-                    @Override
-                    public void run() {
-                        try {
-                            recreateMethod.invoke(instanceManager);
-                            initializeUpdateAfterRestart();
-                        }
-                        catch (Exception e) {
-                            // The recreation method threw an unknown exception
-                            // so just simply fallback to restarting the Activity
-                            loadBundleLegacy();
-                        }
-                    }
-                });
-            }
-            catch (Exception e) {
-                // Our reflection logic failed somewhere
-                // so fall back to restarting the Activity
-                loadBundleLegacy();
-            }
-        }
-
-        @ReactMethod
-        public void downloadUpdate(final ReadableMap updatePackage, final boolean notifyProgress, final Promise promise) {
-            AsyncTask<Void, Void, Void> asyncTask = new AsyncTask<Void, Void, Void>() {
-                @Override
-                protected Void doInBackground(Void... params) {
-                    try {
-                        WritableMap mutableUpdatePackage = CodePushUtils.convertReadableMapToWritableMap(updatePackage);
-                        mutableUpdatePackage.putString(BINARY_MODIFIED_TIME_KEY, "" + getBinaryResourcesModifiedTime());
-                        codePushPackage.downloadPackage(mutableUpdatePackage, CodePush.this.assetsBundleFileName, new DownloadProgressCallback() {
-                            private boolean hasScheduledNextFrame = false;
-                            private DownloadProgress latestDownloadProgress = null;
-
-                            @Override
-                            public void call(DownloadProgress downloadProgress) {
-                                if (!notifyProgress) {
-                                    return;
-                                }
-
-                                latestDownloadProgress = downloadProgress;
-                                // If the download is completed, synchronously send the last event.
-                                if (latestDownloadProgress.isCompleted()) {
-                                    dispatchDownloadProgressEvent();
-                                    return;
-                                }
-
-                                if (hasScheduledNextFrame) {
-                                    return;
-                                }
-
-                                hasScheduledNextFrame = true;
-                                getReactApplicationContext().runOnUiQueueThread(new Runnable() {
-                                    @Override
-                                    public void run() {
-                                        ReactChoreographer.getInstance().postFrameCallback(ReactChoreographer.CallbackType.TIMERS_EVENTS, new Choreographer.FrameCallback() {
-                                            @Override
-                                            public void doFrame(long frameTimeNanos) {
-                                                if (!latestDownloadProgress.isCompleted()) {
-                                                    dispatchDownloadProgressEvent();
-                                                }
-
-                                                hasScheduledNextFrame = false;
-                                            }
-                                        });
-                                    }
-                                });
-                            }
-
-                            public void dispatchDownloadProgressEvent() {
-                                getReactApplicationContext()
-                                        .getJSModule(DeviceEventManagerModule.RCTDeviceEventEmitter.class)
-                                        .emit(DOWNLOAD_PROGRESS_EVENT_NAME, latestDownloadProgress.createWritableMap());
-                            }
-                        });
-
-                        WritableMap newPackage = codePushPackage.getPackage(CodePushUtils.tryGetString(updatePackage, PACKAGE_HASH_KEY));
-                        promise.resolve(newPackage);
-                    } catch (IOException e) {
-                        e.printStackTrace();
-                        promise.reject(e);
-                    } catch (CodePushInvalidUpdateException e) {
-                        e.printStackTrace();
-                        saveFailedUpdate(updatePackage);
-                        promise.reject(e);
-                    } catch (CodePushMalformedDataException e) {
-                        e.printStackTrace();
-                        saveFailedUpdate(updatePackage);
-                        promise.reject(e);
-                    }
-
-                    return null;
-                }
-            };
-
-            asyncTask.execute();
-        }
-
-        @ReactMethod
-        public void getConfiguration(Promise promise) {
-            WritableNativeMap configMap = new WritableNativeMap();
-            configMap.putString("appVersion", appVersion);
-            configMap.putInt("buildVersion", buildVersion);
-            configMap.putString("deploymentKey", deploymentKey);
-            configMap.putString("serverUrl", serverUrl);
-            configMap.putString("clientUniqueId",
-                    Settings.Secure.getString(mainActivity.getContentResolver(),
-                            android.provider.Settings.Secure.ANDROID_ID));
-            String binaryHash = CodePushUpdateUtils.getHashForBinaryContents(mainActivity, isDebugMode);
-            if (binaryHash != null) {
-                // binaryHash will be null if the React Native assets were not bundled into the APK
-                // (e.g. in Debug builds)
-                configMap.putString(PACKAGE_HASH_KEY, binaryHash);
-            }
-
-            promise.resolve(configMap);
-        }
-
-        @ReactMethod
-        public void getUpdateMetadata(final int updateState, final Promise promise) {
-            AsyncTask<Void, Void, Void> asyncTask = new AsyncTask<Void, Void, Void>() {
-                @Override
-                protected Void doInBackground(Void... params) {
-                    WritableMap currentPackage = codePushPackage.getCurrentPackage();
-
-                    if (currentPackage == null) {
-                        promise.resolve("");
-                        return null;
-                    }
-
-                    Boolean currentUpdateIsPending = false;
-
-                    if (currentPackage.hasKey(PACKAGE_HASH_KEY)) {
-                        String currentHash = currentPackage.getString(PACKAGE_HASH_KEY);
-                        currentUpdateIsPending = CodePush.this.isPendingUpdate(currentHash);
-                    }
-
-                    if (updateState == CodePushUpdateState.PENDING.getValue() && !currentUpdateIsPending) {
-                        // The caller wanted a pending update
-                        // but there isn't currently one.
-                        promise.resolve("");
-                    } else if (updateState == CodePushUpdateState.RUNNING.getValue() && currentUpdateIsPending) {
-                        // The caller wants the running update, but the current
-                        // one is pending, so we need to grab the previous.
-                        promise.resolve(codePushPackage.getPreviousPackage());
-                    } else {
-                        // The current package satisfies the request:
-                        // 1) Caller wanted a pending, and there is a pending update
-                        // 2) Caller wanted the running update, and there isn't a pending
-                        // 3) Caller wants the latest update, regardless if it's pending or not
-                        if (isRunningBinaryVersion) {
-                            // This only matters in Debug builds. Since we do not clear "outdated" updates,
-                            // we need to indicate to the JS side that somehow we have a current update on
-                            // disk that is not actually running.
-                            currentPackage.putBoolean("_isDebugOnly", true);
-                        }
-
-                        // Enable differentiating pending vs. non-pending updates
-                        currentPackage.putBoolean("isPending", currentUpdateIsPending);
-                        promise.resolve(currentPackage);
-                    }
-
-                    return null;
-                }
-            };
-
-            asyncTask.execute();
-        }
-
-        @ReactMethod
-        public void getNewStatusReport(final Promise promise) {
-            AsyncTask<Void, Void, Void> asyncTask = new AsyncTask<Void, Void, Void>() {
-                @Override
-                protected Void doInBackground(Void... params) {
-                    if (needToReportRollback) {
-                        needToReportRollback = false;
-                        JSONArray failedUpdates = getFailedUpdates();
-                        if (failedUpdates != null && failedUpdates.length() > 0) {
-                            try {
-                                JSONObject lastFailedPackageJSON = failedUpdates.getJSONObject(failedUpdates.length() - 1);
-                                WritableMap lastFailedPackage = CodePushUtils.convertJsonObjectToWritable(lastFailedPackageJSON);
-                                WritableMap failedStatusReport = codePushTelemetryManager.getRollbackReport(lastFailedPackage);
-                                if (failedStatusReport != null) {
-                                    promise.resolve(failedStatusReport);
-                                    return null;
-                                }
-                            } catch (JSONException e) {
-                                throw new CodePushUnknownException("Unable to read failed updates information stored in SharedPreferences.", e);
-                            }
-                        }
-                    } else if (didUpdate) {
-                        WritableMap currentPackage = codePushPackage.getCurrentPackage();
-                        if (currentPackage != null) {
-                            WritableMap newPackageStatusReport = codePushTelemetryManager.getUpdateReport(currentPackage);
-                            if (newPackageStatusReport != null) {
-                                promise.resolve(newPackageStatusReport);
-                                return null;
-                            }
-                        }
-                    } else if (isRunningBinaryVersion) {
-                        WritableMap newAppVersionStatusReport = codePushTelemetryManager.getBinaryUpdateReport(appVersion);
-                        if (newAppVersionStatusReport != null) {
-                            promise.resolve(newAppVersionStatusReport);
-                            return null;
-                        }
-                    } else {
-                        WritableMap retryStatusReport = codePushTelemetryManager.getRetryStatusReport();
-                        if (retryStatusReport != null) {
-                            promise.resolve(retryStatusReport);
-                            return null;
-                        }
-                    }
-
-                    promise.resolve("");
-                    return null;
-                }
-            };
-
-            asyncTask.execute();
-        }
-
-        @ReactMethod
-        public void installUpdate(final ReadableMap updatePackage, final int installMode, final int minimumBackgroundDuration, final Promise promise) {
-            AsyncTask<Void, Void, Void> asyncTask = new AsyncTask<Void, Void, Void>() {
-                @Override
-                protected Void doInBackground(Void... params) {
-                    codePushPackage.installPackage(updatePackage, isPendingUpdate(null));
-
-                    String pendingHash = CodePushUtils.tryGetString(updatePackage, PACKAGE_HASH_KEY);
-                    if (pendingHash == null) {
-                        throw new CodePushUnknownException("Update package to be installed has no hash.");
-                    } else {
-                        savePendingUpdate(pendingHash, /* isLoading */false);
-                    }
-
-                    if (installMode == CodePushInstallMode.ON_NEXT_RESUME.getValue()) {
-                        // Store the minimum duration on the native module as an instance
-                        // variable instead of relying on a closure below, so that any
-                        // subsequent resume-based installs could override it.
-                        CodePushNativeModule.this.minimumBackgroundDuration = minimumBackgroundDuration;
-
-                        if (lifecycleEventListener == null) {
-                            // Ensure we do not add the listener twice.
-                            lifecycleEventListener = new LifecycleEventListener() {
-                                private Date lastPausedDate = null;
-
-                                @Override
-                                public void onHostResume() {
-                                    // Determine how long the app was in the background and ensure
-                                    // that it meets the minimum duration amount of time.
-                                    long durationInBackground = 0;
-                                    if (lastPausedDate != null) {
-                                        durationInBackground = (new Date().getTime() - lastPausedDate.getTime()) / 1000;
-                                    }
-
-                                    if (durationInBackground >= CodePushNativeModule.this.minimumBackgroundDuration) {
-                                        loadBundle();
-                                    }
-                                }
-
-                                @Override
-                                public void onHostPause() {
-                                    // Save the current time so that when the app is later
-                                    // resumed, we can detect how long it was in the background.
-                                    lastPausedDate = new Date();
-                                }
-
-                                @Override
-                                public void onHostDestroy() {
-                                }
-                            };
-
-                            getReactApplicationContext().addLifecycleEventListener(lifecycleEventListener);
-                        }
-                    }
-
-                    promise.resolve("");
-
-                    return null;
-                }
-            };
-
-            asyncTask.execute();
-        }
-
-        @ReactMethod
-        public void isFailedUpdate(String packageHash, Promise promise) {
-            promise.resolve(isFailedHash(packageHash));
-        }
-
-        @ReactMethod
-        public void isFirstRun(String packageHash, Promise promise) {
-            boolean isFirstRun = didUpdate
-                    && packageHash != null
-                    && packageHash.length() > 0
-                    && packageHash.equals(codePushPackage.getCurrentPackageHash());
-            promise.resolve(isFirstRun);
-        }
-
-        @ReactMethod
-        public void notifyApplicationReady(Promise promise) {
-            removePendingUpdate();
-            promise.resolve("");
-        }
-
-        @ReactMethod
-        public void recordStatusReported(ReadableMap statusReport) {
-            codePushTelemetryManager.recordStatusReported(statusReport);
-        }
-
-        @ReactMethod
-        public void restartApp(boolean onlyIfUpdateIsPending, Promise promise) {
-            // If this is an unconditional restart request, or there
-            // is current pending update, then reload the app.
-            if (!onlyIfUpdateIsPending || CodePush.this.isPendingUpdate(null)) {
-                loadBundle();
-                promise.resolve(true);
-            }
-            promise.resolve(false);
-        }
-
-        @ReactMethod
-        public void saveStatusReportForRetry(ReadableMap statusReport) {
-            codePushTelemetryManager.saveStatusReportForRetry(statusReport);
-        }
-
-        @ReactMethod
-        // Replaces the current bundle with the one downloaded from removeBundleUrl.
-        // It is only to be used during tests. No-ops if the test configuration flag is not set.
-        public void downloadAndReplaceCurrentBundle(String remoteBundleUrl) {
-            if (isUsingTestConfiguration()) {
-                try {
-                    codePushPackage.downloadAndReplaceCurrentBundle(remoteBundleUrl, assetsBundleFileName);
-                } catch (IOException e) {
-                    throw new CodePushUnknownException("Unable to replace current bundle", e);
-                }
-            }
-        }
-=======
         mUpdateManager.clearUpdates();
         mSettingsManager.removePendingUpdate();
         mSettingsManager.removeFailedUpdates();
->>>>>>> 7d18c26b
     }
 
     @Override
