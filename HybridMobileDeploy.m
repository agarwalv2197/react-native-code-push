--- conflicted
+++ resolved
@@ -58,11 +58,16 @@
     }
 }
 
-- (void) reloadBundle
++ (void) loadBundle:(NSString*)rootComponent
 {
     dispatch_async(dispatch_get_main_queue(), ^{
-        self.bridge.bundleURL = [HybridMobileDeploy getBundleUrl];
-        [self.bridge reload];
+        RCTRootView *rootView = [[RCTRootView alloc] initWithBundleURL:[self getBundleUrl]
+                                                            moduleName:rootComponent
+                                                         launchOptions:nil];
+        
+        UIViewController *rootViewController = [[UIViewController alloc] init];
+        rootViewController.view = rootView;
+        [UIApplication sharedApplication].delegate.window.rootViewController = rootViewController;
     });
 }
 
@@ -101,8 +106,6 @@
                     // TODO send file path
                     callback(@[RCTMakeError(@"Error saving file", err, [[NSDictionary alloc] initWithObjectsAndKeys:[HybridMobileDeploy getBundlePath],@"bundlePath", nil])]);
                 } else {
-<<<<<<< HEAD
-                    
                     // save the package info too
                     NSString *packageFolderPath = [HybridMobileDeploy getPackageFolderPath];
                     if (![[NSFileManager defaultManager] fileExistsAtPath:packageFolderPath]) {
@@ -119,10 +122,6 @@
                         [HybridMobileDeploy loadBundle:[HybridMobileDeployConfig getRootComponent]];
                         callback(@[[NSNull null]]);
                     }
-=======
-                    [self reloadBundle];
-                    callback(@[[NSNull null]]);
->>>>>>> b5b2788d
                 }
             });
         }
