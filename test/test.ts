/// <reference path="../typings/assert.d.ts" />
/// <reference path="../typings/codePush.d.ts" />
/// <reference path="../node_modules/code-push-plugin-testing-framework/typings/code-push-plugin-testing-framework.d.ts" />
/// <reference path="../typings/mocha.d.ts" />
/// <reference path="../typings/mkdirp.d.ts" />
/// <reference path="../typings/node.d.ts" />
/// <reference path="../typings/q.d.ts" />

"use strict";

import assert = require("assert");
import fs = require("fs");
import mkdirp = require("mkdirp");
import path = require("path");

import { Platform, PluginTestingFramework, ProjectManager, setupTestRunScenario, setupUpdateScenario, ServerUtil, TestBuilder, TestConfig, TestUtil } from "code-push-plugin-testing-framework";

import Q = require("q");

var del = require("del");

//////////////////////////////////////////////////////////////////////////////////////////
// Create the platforms to run the tests on.

interface RNPlatform {
    /**
     * Returns the name of the bundle to be created for this platform.
     */
    getBundleName(): string;
    
    /**
     * Returns whether or not this platform supports diffs.
     */
    isDiffsSupported(): boolean;
    
    /**
     * Returns the path to the binary of the given project on this platform.
     */
    getBinaryPath(projectDirectory: string): string;
    
    /**
     * Installs the platform on the given project.
     */
    installPlatform(projectDirectory: string): Q.Promise<void>;
    
    /**
     * Installs the binary of the given project on this platform.
     */
    installApp(projectDirectory: string): Q.Promise<void>;
    
    /**
     * Builds the binary of the project on this platform.
     */
    buildApp(projectDirectory: string): Q.Promise<void>;
}

class RNAndroid extends Platform.Android implements RNPlatform {
    constructor() {
        super(new Platform.AndroidEmulatorManager());
    }
    
    /**
     * Returns the name of the bundle to be created for this platform.
     */
    getBundleName(): string {
        return "index.android.bundle";
    }
    
    /**
     * Returns whether or not this platform supports diffs.
     */
    isDiffsSupported(): boolean {
        return false;
    }
    
    /**
     * Returns the path to the binary of the given project on this platform.
     */
    getBinaryPath(projectDirectory: string): string {
        return path.join(projectDirectory, TestConfig.TestAppName, "android", "app", "build", "outputs", "apk", "app-release-unsigned.apk");
    }
    
    /**
     * Installs the platform on the given project.
     */
    installPlatform(projectDirectory: string): Q.Promise<void> {
        var innerprojectDirectory: string = path.join(projectDirectory, TestConfig.TestAppName);
        
        //// Set up gradle to build CodePush with the app
        // Add CodePush to android/app/build.gradle
        var buildGradle = path.join(innerprojectDirectory, "android", "app", "build.gradle");
        TestUtil.replaceString(buildGradle,
            "apply from: \"../../node_modules/react-native/react.gradle\"",
            "apply from: \"../../node_modules/react-native/react.gradle\"\napply from: \"" + path.join(innerprojectDirectory, "node_modules", "react-native-code-push", "android", "codepush.gradle") + "\"");
        TestUtil.replaceString(buildGradle,
            "compile \"com.facebook.react:react-native:+\"",
            "compile \"com.facebook.react:react-native:0.25.+\"");
        TestUtil.replaceString(buildGradle,
            "// From node_modules",
            "\n    compile project(':react-native-code-push') // From node_modules");
        // Add CodePush to android/settings.gradle
        TestUtil.replaceString(path.join(innerprojectDirectory, "android", "settings.gradle"),
            "include ':app'",
            "include ':app', ':react-native-code-push'\nproject(':react-native-code-push').projectDir = new File(rootProject.projectDir, '../node_modules/react-native-code-push/android/app')");
        
        //// Set the app version to 1.0.0 instead of 1.0
        // Set the app version to 1.0.0 in android/app/build.gradle
        TestUtil.replaceString(buildGradle, "versionName \"1.0\"", "versionName \"1.0.0\"");
        // Set the app version to 1.0.0 in AndroidManifest.xml
        TestUtil.replaceString(path.join(innerprojectDirectory, "android", "app", "src", "main", "AndroidManifest.xml"), "android:versionName=\"1.0\"", "android:versionName=\"1.0.0\"");
            
        //// Replace the MainActivity.java with the correct server url and deployment key
        var mainActivity = path.join(innerprojectDirectory, "android", "app", "src", "main", "java", "com", "microsoft", "codepush", "test", "MainActivity.java");
        TestUtil.replaceString(mainActivity, TestUtil.CODE_PUSH_TEST_APP_NAME_PLACEHOLDER, TestConfig.TestAppName);
        TestUtil.replaceString(mainActivity, TestUtil.SERVER_URL_PLACEHOLDER, this.getServerUrl());
        TestUtil.replaceString(mainActivity, TestUtil.ANDROID_KEY_PLACEHOLDER, this.getDefaultDeploymentKey());
        
        return Q<void>(null);
    }
    
    /**
     * Installs the binary of the given project on this platform.
     */
    installApp(projectDirectory: string): Q.Promise<void> {
        var androidDirectory: string = path.join(projectDirectory, TestConfig.TestAppName, "android");
        return TestUtil.getProcessOutput("adb install -r " + this.getBinaryPath(projectDirectory), { cwd: androidDirectory }).then(() => { return null; });
    }
    
    /**
     * Builds the binary of the project on this platform.
     */
    buildApp(projectDirectory: string): Q.Promise<void> {
        // In order to run on Android without the package manager, we must create a release APK and then sign it with the debug certificate.
        var androidDirectory: string = path.join(projectDirectory, TestConfig.TestAppName, "android");
        var apkPath = this.getBinaryPath(projectDirectory);
        return TestUtil.getProcessOutput("./gradlew assembleRelease --daemon", { cwd: androidDirectory })
            .then<void>(TestUtil.getProcessOutput.bind(undefined, "jarsigner -verbose -keystore ~/.android/debug.keystore -storepass android -keypass android " + apkPath + " androiddebugkey", { cwd: androidDirectory, noLogStdOut: true })).then(() => { return null; });
    }
}

class RNIOS extends Platform.IOS implements RNPlatform {
    constructor() {
        super(new Platform.IOSEmulatorManager());
    }
    
    /**
     * Returns the name of the bundle to be created for this platform.
     */
    getBundleName(): string {
        return "main.jsbundle";
    }
    
    /**
     * Returns whether or not this platform supports diffs.
     */
    isDiffsSupported(): boolean {
        return true;
    }
    
    /**
     * Returns the path to the binary of the given project on this platform.
     */
    getBinaryPath(projectDirectory: string): string {
        return path.join(projectDirectory, TestConfig.TestAppName, "ios", "build", "Build", "Products", "Release-iphonesimulator", TestConfig.TestAppName + ".app");
    }
    
    /**
     * Installs the platform on the given project.
     */
    installPlatform(projectDirectory: string): Q.Promise<void> {
        var iOSProject: string = path.join(projectDirectory, TestConfig.TestAppName, "ios");
        var infoPlistPath: string = path.join(iOSProject, TestConfig.TestAppName, "Info.plist");
        var appDelegatePath: string = path.join(iOSProject, TestConfig.TestAppName, "AppDelegate.m");
        // Create and install the Podfile
        return TestUtil.getProcessOutput("pod init", { cwd: iOSProject })
            .then(() => { return fs.appendFileSync(path.join(iOSProject, "Podfile"),
                "target '" + TestConfig.TestAppName + "'\n  pod 'React', :path => '../node_modules/react-native', :subspecs => [ 'Core', 'RCTImage', 'RCTNetwork', 'RCTText', 'RCTWebSocket', ]\n  pod 'CodePush', :path => '../node_modules/react-native-code-push'\n"); })
            // Put the IOS deployment key in the Info.plist
            .then(TestUtil.replaceString.bind(undefined, infoPlistPath,
                "</dict>\n</plist>",
                "<key>CodePushDeploymentKey</key>\n\t<string>" + this.getDefaultDeploymentKey() + "</string>\n\t<key>CodePushServerURL</key>\n\t<string>" + this.getServerUrl() + "</string>\n\t</dict>\n</plist>"))
            // Add the correct linker flags to the project.pbxproj
            .then(TestUtil.replaceString.bind(undefined, path.join(iOSProject, TestConfig.TestAppName + ".xcodeproj", "project.pbxproj"), 
                "\"-lc[+][+]\",", "\"-lc++\", \"$(inherited)\""))
            // Install the Pod
            .then(TestUtil.getProcessOutput.bind(undefined, "pod install", { cwd: iOSProject }))
            // Add the correct bundle identifier to the Info.plist
            .then(TestUtil.replaceString.bind(undefined, infoPlistPath, 
                "org[.]reactjs[.]native[.]example[.][$][(]PRODUCT_NAME:rfc1034identifier[)]",
                TestConfig.TestNamespace))
            // Set the app version to 1.0.0 instead of 1.0 in the Info.plist
            .then(TestUtil.replaceString.bind(undefined, infoPlistPath, "1.0", "1.0.0"))
            // Fix the linker flag list in project.pbxproj (pod install adds an extra comma)
            .then(TestUtil.replaceString.bind(undefined, path.join(iOSProject, TestConfig.TestAppName + ".xcodeproj", "project.pbxproj"), 
                "\"[$][(]inherited[)]\",\\s*[)];", "\"$(inherited)\"\n\t\t\t\t);"))
            // Prevent the packager from starting during builds by replacing the script that starts it with nothing.
            .then(TestUtil.replaceString.bind(undefined, 
                path.join(projectDirectory, TestConfig.TestAppName, "node_modules", "react-native", "React", "React.xcodeproj", "project.pbxproj"),
                "shellScript = \".*\";",
                "shellScript = \"\";"))
            // Copy the AppDelegate.m to the project
            .then(TestUtil.copyFile.bind(undefined,
                path.join(TestConfig.templatePath, "ios", TestConfig.TestAppName, "AppDelegate.m"),
                appDelegatePath, true))
            .then<void>(TestUtil.replaceString.bind(undefined, appDelegatePath, TestUtil.CODE_PUSH_TEST_APP_NAME_PLACEHOLDER, TestConfig.TestAppName));
    }
    
    /**
     * Installs the binary of the given project on this platform.
     */
    installApp(projectDirectory: string): Q.Promise<void> {
        return TestUtil.getProcessOutput("xcrun simctl install booted " + this.getBinaryPath(projectDirectory)).then(() => { return null; });
    }
    
    /**
     * Maps project directories to whether or not they have built an IOS project before.
     * 
     * The first build of an IOS project does not always succeed, so we always try again when it fails.
     *
     *  EXAMPLE:
     *  {
     *      "TEMP_DIR/test-run": true,
     *      "TEMP_DIR/updates": false
     *  }
     */
    private static iosFirstBuild: any = {};
    
    /**
     * Builds the binary of the project on this platform.
     */
    buildApp(projectDirectory: string): Q.Promise<void> {
        var iOSProject: string = path.join(projectDirectory, TestConfig.TestAppName, "ios");
        
        return this.getEmulatorManager().getTargetEmulator()
            .then((targetEmulator: string) => {
                var hashRegEx = /[(][0-9A-Z-]*[)]/g;
                var hashWithParen = targetEmulator.match(hashRegEx)[0];
                var hash = hashWithParen.substr(1, hashWithParen.length - 2);
                return TestUtil.getProcessOutput("xcodebuild -workspace " + path.join(iOSProject, TestConfig.TestAppName) + ".xcworkspace -scheme " + TestConfig.TestAppName + 
                    " -configuration Release -destination \"platform=iOS Simulator,id=" + hash + "\" -derivedDataPath build", { cwd: iOSProject, maxBuffer: 1024 * 1000 * 10, noLogStdOut: true });
            })
            .then<void>(
                () => { return null; },
                () => {
                    // The first time an iOS project is built, it fails because it does not finish building libReact.a before it builds the test app.
                    // Simply build again to fix the issue.
                    if (!RNIOS.iosFirstBuild[projectDirectory]) {
                        var iosBuildFolder = path.join(iOSProject, "build");
                        if (fs.existsSync(iosBuildFolder)) {
                            del.sync([iosBuildFolder], { force: true });
                        }
                        RNIOS.iosFirstBuild[projectDirectory] = true;
                        return this.buildApp(projectDirectory);
                    }
                    return null;
                });
    }
}

var supportedTargetPlatforms: Platform.IPlatform[] = [new RNAndroid(), new RNIOS()];

//////////////////////////////////////////////////////////////////////////////////////////
// Create the ProjectManager to use for the tests.

class RNProjectManager extends ProjectManager {
    /**
     * Returns the name of the plugin being tested, ie Cordova or React-Native
     */
    public getPluginName(): string {
        return "React-Native";
    }
    
    /**
     * Copies over the template files into the specified project, overwriting existing files.
     */
    public copyTemplate(templatePath: string, projectDirectory: string): Q.Promise<void> {
        function copyDirectoryRecursively(directoryFrom: string, directoryTo: string): Q.Promise<void> {
            var promises: Q.Promise<void>[] = [];
            
            fs.readdirSync(directoryFrom).forEach(file => {
                var fileStats: fs.Stats;
                var fileInFrom: string = path.join(directoryFrom, file);
                var fileInTo: string = path.join(directoryTo, file);
                
                try { fileStats = fs.statSync(fileInFrom); } catch (e) { /* fs.statSync throws if the file doesn't exist. */ }
                
                // If it is a file, just copy directly
                if (fileStats && fileStats.isFile()) {
                    promises.push(TestUtil.copyFile(fileInFrom, fileInTo, true));
                }
                else {
                    // If it is a directory, create the directory if it doesn't exist on the target and then copy over
                    if (!fs.existsSync(fileInTo)) mkdirp.sync(fileInTo);
                    promises.push(copyDirectoryRecursively(fileInFrom, fileInTo));
                }
            });
            
            // Chain promise so that it maintains Q.Promise<void> type instead of Q.Promise<void[]>
            return Q.all<void>(promises).then(() => { return null; });
        }
        
        return copyDirectoryRecursively(templatePath, path.join(projectDirectory, TestConfig.TestAppName));
    }

<<<<<<< HEAD
	/**
	 * Creates a new test application at the specified path, and configures it
	 * with the given server URL, android and ios deployment keys.
	 */
    public setupProject(projectDirectory: string, templatePath: string, appName: string, appNamespace: string, version?: string): Q.Promise<void> {
=======
    /**
     * Creates a new test application at the specified path, and configures it
     * with the given server URL, android and ios deployment keys.
     */
    public setupProject(projectDirectory: string, templatePath: string, appName: string, appNamespace: string, version?: string): Q.Promise<string> {
>>>>>>> 063a03ca
        if (fs.existsSync(projectDirectory)) {
            del.sync([projectDirectory], { force: true });
        }
        mkdirp.sync(projectDirectory);

        return TestUtil.getProcessOutput("react-native init " + appName + " --package " + appNamespace, { cwd: projectDirectory })
            .then(this.copyTemplate.bind(this, templatePath, projectDirectory))
            .then<void>(TestUtil.getProcessOutput.bind(undefined, "npm install " + TestConfig.thisPluginPath, { cwd: path.join(projectDirectory, TestConfig.TestAppName) })).then(() => { return null; });
    }
    
    /** JSON mapping project directories to the current scenario
     *
     *  EXAMPLE:
     *  {
     *      "TEMP_DIR/test-run": "scenarios/scenarioCheckForUpdate.js",
     *      "TEMP_DIR/updates": "scenarios/updateSync.js"
     *  }
     */
    private static currentScenario: any = {};
    
    /** JSON mapping project directories to whether or not they've built the current scenario
     *
     *  EXAMPLE:
     *  {
     *      "TEMP_DIR/test-run": "true",
     *      "TEMP_DIR/updates": "false"
     *  }
     */
    private static currentScenarioHasBuilt: any = {};
    
    /**
     * Sets up the scenario for a test in an already existing project.
     */
    public setupScenario(projectDirectory: string, appId: string, templatePath: string, jsPath: string, targetPlatform: Platform.IPlatform, version?: string): Q.Promise<void> {
        // We don't need to anything if it is the current scenario.
        if (RNProjectManager.currentScenario[projectDirectory] === jsPath) return Q<void>(null);
        RNProjectManager.currentScenario[projectDirectory] = jsPath;
        RNProjectManager.currentScenarioHasBuilt[projectDirectory] = false;
        
        var indexHtml = "index.js";
        var templateIndexPath = path.join(templatePath, indexHtml);
        var destinationIndexPath = path.join(projectDirectory, TestConfig.TestAppName, indexHtml);
        
        var scenarioJs = "scenarios/" + jsPath;
        
        console.log("Setting up scenario " + jsPath + " in " + projectDirectory);

        // Copy index html file and replace
        return TestUtil.copyFile(templateIndexPath, destinationIndexPath, true)
            .then<void>(TestUtil.replaceString.bind(undefined, destinationIndexPath, TestUtil.CODE_PUSH_TEST_APP_NAME_PLACEHOLDER, TestConfig.TestAppName))
            .then<void>(TestUtil.replaceString.bind(undefined, destinationIndexPath, TestUtil.SERVER_URL_PLACEHOLDER, targetPlatform.getServerUrl()))
            .then<void>(TestUtil.replaceString.bind(undefined, destinationIndexPath, TestUtil.INDEX_JS_PLACEHOLDER, scenarioJs))
            .then<void>(TestUtil.replaceString.bind(undefined, destinationIndexPath, TestUtil.CODE_PUSH_APP_VERSION_PLACEHOLDER, version));
    }

    /**
     * Creates a CodePush update package zip for a project.
     */
    public createUpdateArchive(projectDirectory: string, targetPlatform: Platform.IPlatform, isDiff?: boolean): Q.Promise<string> {
        var bundleFolder: string = path.join(projectDirectory, TestConfig.TestAppName, "CodePush/");
        var bundleName: string = (<RNPlatform><any>targetPlatform).getBundleName();
        var bundlePath: string = path.join(bundleFolder, bundleName);
        var deferred = Q.defer<string>();
        fs.exists(bundleFolder, (exists) => {
            if (exists) del.sync([bundleFolder], { force: true });
            mkdirp.sync(bundleFolder);
            deferred.resolve(undefined);
        });
        return deferred.promise
            .then(TestUtil.getProcessOutput.bind(undefined, "react-native bundle --platform " + targetPlatform.getName() + " --entry-file index." + targetPlatform.getName() + ".js --bundle-output " + bundlePath + " --assets-dest " + bundleFolder + " --dev false",
                { cwd: path.join(projectDirectory, TestConfig.TestAppName) }))
            .then<string>(TestUtil.archiveFolder.bind(undefined, bundleFolder, "", path.join(projectDirectory, TestConfig.TestAppName, "update.zip"), (<RNPlatform><any>targetPlatform).isDiffsSupported() && isDiff));
    }
    
    /** JSON file containing the platforms the plugin is currently installed for.
     *  Keys must match targetPlatform.getName()!
     *
     *  EXAMPLE:
     *  {
     *      "android": true,
     *      "ios": false
     *  }
     */
    private static platformsJSON: string = "platforms.json";
    
    /**
     * Prepares a specific platform for tests.
     */
    public preparePlatform(projectDirectory: string, targetPlatform: Platform.IPlatform): Q.Promise<void> {
        var deferred= Q.defer<string>();
        
        var platformsJSONPath = path.join(projectDirectory, RNProjectManager.platformsJSON);
        
        // We create a JSON file in the project folder to contain the installed platforms.
        // Check the file to see if the plugin for this platform has been installed and update the file appropriately.
        fs.exists(platformsJSONPath, (exists) => {
            if (!exists) {
                fs.writeFileSync(platformsJSONPath, "{}");
            }
            
            var platformJSON = eval("(" + fs.readFileSync(platformsJSONPath, "utf8") + ")");
            if (platformJSON[targetPlatform.getName()] === true) deferred.reject("Platform " + targetPlatform.getName() + " is already installed in " + projectDirectory + "!");
            else {
                platformJSON[targetPlatform.getName()] = true;
                fs.writeFileSync(platformsJSONPath, JSON.stringify(platformJSON));
                deferred.resolve(undefined);
            }
        });
        
        return deferred.promise
            .then<void>(() => {
                return (<RNPlatform><any>targetPlatform).installPlatform(projectDirectory);
            }, (error: any) => { /* The platform is already installed! */ console.log(error); return null; });
    }
    
    /**
     * Cleans up a specific platform after tests.
     */
    public cleanupAfterPlatform(projectDirectory: string, targetPlatform: Platform.IPlatform): Q.Promise<void> {
        // Can't uninstall from command line, so noop.
        return Q<void>(null);
    }

    /**
     * Runs the test app on the given target / platform.
     */
    public runApplication(projectDirectory: string, targetPlatform: Platform.IPlatform): Q.Promise<void> {
        console.log("Running project in " + projectDirectory + " on " + targetPlatform.getName());
        
        return Q<void>(null)
            .then(() => {
                // Build if this scenario has not yet been built.
                if (!RNProjectManager.currentScenarioHasBuilt[projectDirectory]) {
                    RNProjectManager.currentScenarioHasBuilt[projectDirectory] = true;
                    return (<RNPlatform><any>targetPlatform).buildApp(projectDirectory);
                }
            })
            .then(() => {
                // Uninstall the app so that the installation is clean and no files are left around for each test.
                return targetPlatform.getEmulatorManager().uninstallApplication(TestConfig.TestNamespace);
            })
            .then(() => {
                // Install and launch the app.
                return (<RNPlatform><any>targetPlatform).installApp(projectDirectory)
                    .then<void>(targetPlatform.getEmulatorManager().launchInstalledApplication.bind(undefined, TestConfig.TestNamespace));
            });
    }
};

//////////////////////////////////////////////////////////////////////////////////////////
// Create the tests.

// Scenarios used in the tests.
const ScenarioCheckForUpdatePath = "scenarioCheckForUpdate.js";
const ScenarioCheckForUpdateCustomKey = "scenarioCheckForUpdateCustomKey.js";
const ScenarioDownloadUpdate = "scenarioDownloadUpdate.js";
const ScenarioInstall = "scenarioInstall.js";
const ScenarioInstallOnResumeWithRevert = "scenarioInstallOnResumeWithRevert.js";
const ScenarioInstallOnRestartWithRevert = "scenarioInstallOnRestartWithRevert.js";
const ScenarioInstallWithRevert = "scenarioInstallWithRevert.js";
const ScenarioSync1x = "scenarioSync.js";
const ScenarioSyncResume = "scenarioSyncResume.js";
const ScenarioSyncResumeDelay = "scenarioSyncResumeDelay.js";
const ScenarioSyncRestartDelay = "scenarioSyncResumeDelay.js";
const ScenarioSync2x = "scenarioSync2x.js";
const ScenarioRestart = "scenarioRestart.js";
const ScenarioSyncMandatoryDefault = "scenarioSyncMandatoryDefault.js";
const ScenarioSyncMandatoryResume = "scenarioSyncMandatoryResume.js";
const ScenarioSyncMandatoryRestart = "scenarioSyncMandatoryRestart.js";

const UpdateDeviceReady = "updateDeviceReady.js";
const UpdateNotifyApplicationReady = "updateNotifyApplicationReady.js";
const UpdateSync = "updateSync.js";
const UpdateSync2x = "updateSync2x.js";
const UpdateNotifyApplicationReadyConditional = "updateNARConditional.js";

// Describe the tests.
var testBuilders = [
    
    TestBuilder.describe("#window.codePush.checkForUpdate",
    
        [
            TestBuilder.it("window.codePush.checkForUpdate.noUpdate",
                (projectManager: ProjectManager, targetPlatform: Platform.IPlatform, done: MochaDone) => {
                    var noUpdateResponse = ServerUtil.createDefaultResponse();
                    noUpdateResponse.isAvailable = false;
                    noUpdateResponse.appVersion = "0.0.1";
                    ServerUtil.updateResponse = { updateInfo: noUpdateResponse };

                    ServerUtil.testMessageCallback = (requestBody: any) => {
                        try {
                            assert.equal(requestBody.message, ServerUtil.TestMessage.CHECK_UP_TO_DATE);
                            done();
                        } catch (e) {
                            done(e);
                        }
                    };

                    projectManager.runApplication(TestConfig.testRunDirectory, targetPlatform);
                },
                false),
            
            TestBuilder.it("window.codePush.checkForUpdate.sendsBinaryHash",
                (projectManager: ProjectManager, targetPlatform: Platform.IPlatform, done: MochaDone) => {
                    if (!(<RNPlatform><any>targetPlatform).isDiffsSupported()) {
                        console.log(targetPlatform.getName() + " does not send a binary hash!");
                        done();
                        return;
                    }
                    
                    var noUpdateResponse = ServerUtil.createDefaultResponse();
                        noUpdateResponse.isAvailable = false;
                        noUpdateResponse.appVersion = "0.0.1";

                        ServerUtil.updateCheckCallback = (request: any) => {
                            try {
                                assert(request.query.packageHash);
                            } catch (e) {
                                done(e);
                            }
                        };
                        
                        ServerUtil.updateResponse = { updateInfo: noUpdateResponse };

                        ServerUtil.testMessageCallback = (requestBody: any) => {
                            try {
                                assert.equal(requestBody.message, ServerUtil.TestMessage.CHECK_UP_TO_DATE);
                                done();
                            } catch (e) {
                                done(e);
                            }
                        };

                        projectManager.runApplication(TestConfig.testRunDirectory, targetPlatform);
                }, false),
            
            TestBuilder.it("window.codePush.checkForUpdate.noUpdate.updateAppVersion", 
                (projectManager: ProjectManager, targetPlatform: Platform.IPlatform, done: MochaDone) => {
                    var updateAppVersionResponse = ServerUtil.createDefaultResponse();
                    updateAppVersionResponse.updateAppVersion = true;
                    updateAppVersionResponse.appVersion = "2.0.0";

                    ServerUtil.updateResponse = { updateInfo: updateAppVersionResponse };

                    ServerUtil.testMessageCallback = (requestBody: any) => {
                        try {
                            assert.equal(requestBody.message, ServerUtil.TestMessage.CHECK_UP_TO_DATE);
                            done();
                        } catch (e) {
                            done(e);
                        }
                    };

                    projectManager.runApplication(TestConfig.testRunDirectory, targetPlatform);
                }, false),
            
            TestBuilder.it("window.codePush.checkForUpdate.update", 
                (projectManager: ProjectManager, targetPlatform: Platform.IPlatform, done: MochaDone) => {
                    var updateResponse = ServerUtil.createUpdateResponse();
                    ServerUtil.updateResponse = { updateInfo: updateResponse };

                    ServerUtil.testMessageCallback = (requestBody: any) => {
                        try {
                            assert.equal(requestBody.message, ServerUtil.TestMessage.CHECK_UPDATE_AVAILABLE);
                            assert.notEqual(requestBody.args[0], null);
                            var remotePackage: IRemotePackage = requestBody.args[0];
                            assert.equal(remotePackage.downloadUrl, updateResponse.downloadURL);
                            assert.equal(remotePackage.isMandatory, updateResponse.isMandatory);
                            assert.equal(remotePackage.label, updateResponse.label);
                            assert.equal(remotePackage.packageHash, updateResponse.packageHash);
                            assert.equal(remotePackage.packageSize, updateResponse.packageSize);
                            assert.equal(remotePackage.deploymentKey, targetPlatform.getDefaultDeploymentKey());
                            done();
                        } catch (e) {
                            done(e);
                        }
                    };

                    ServerUtil.updateCheckCallback = (request: any) => {
                        try {
                            assert.notEqual(null, request);
                            assert.equal(request.query.deploymentKey, targetPlatform.getDefaultDeploymentKey());
                        } catch (e) {
                            done(e);
                        }
                    };

                    projectManager.runApplication(TestConfig.testRunDirectory, targetPlatform);
                }, true),
            
            TestBuilder.it("window.codePush.checkForUpdate.error", 
                (projectManager: ProjectManager, targetPlatform: Platform.IPlatform, done: MochaDone) => {
                    ServerUtil.updateResponse = "invalid {{ json";

                    ServerUtil.testMessageCallback = (requestBody: any) => {
                        try {
                            assert.equal(requestBody.message, ServerUtil.TestMessage.CHECK_ERROR);
                            done();
                        } catch (e) {
                            done(e);
                        }
                    };

                    projectManager.runApplication(TestConfig.testRunDirectory, targetPlatform);
                }, false)
        ], ScenarioCheckForUpdatePath),
    
    TestBuilder.describe("#window.codePush.checkForUpdate.customKey",
        
        [TestBuilder.it("window.codePush.checkForUpdate.customKey.update",
            (projectManager: ProjectManager, targetPlatform: Platform.IPlatform, done: MochaDone) => {
                var updateResponse = ServerUtil.createUpdateResponse();
                ServerUtil.updateResponse = { updateInfo: updateResponse };

                ServerUtil.updateCheckCallback = (request: any) => {
                    try {
                        assert.notEqual(null, request);
                        assert.equal(request.query.deploymentKey, "CUSTOM-DEPLOYMENT-KEY");
                        done();
                    } catch (e) {
                        done(e);
                    }
                };

                projectManager.runApplication(TestConfig.testRunDirectory, targetPlatform);
            }, false)],
        ScenarioCheckForUpdateCustomKey),
        
    TestBuilder.describe("#remotePackage.download",
        
        [
            TestBuilder.it("remotePackage.download.success",
                (projectManager: ProjectManager, targetPlatform: Platform.IPlatform, done: MochaDone) => {
                    ServerUtil.updateResponse = { updateInfo: ServerUtil.createUpdateResponse(false, targetPlatform) };

                    /* pass the path to any file for download (here, index.js) to make sure the download completed callback is invoked */
                    ServerUtil.updatePackagePath = path.join(TestConfig.templatePath, "index.js");
                    
                    projectManager.runApplication(TestConfig.testRunDirectory, targetPlatform);
                    
                    ServerUtil.expectTestMessages([
                        ServerUtil.TestMessage.CHECK_UPDATE_AVAILABLE,
                        ServerUtil.TestMessage.DOWNLOAD_SUCCEEDED])
                        .then(() => { done(); }, (e) => { done(e); });
                }, false),
            
            TestBuilder.it("remotePackage.download.error",
                (projectManager: ProjectManager, targetPlatform: Platform.IPlatform, done: MochaDone) => {
                    ServerUtil.updateResponse = { updateInfo: ServerUtil.createUpdateResponse(false, targetPlatform) };

                    /* pass an invalid update url */
                    ServerUtil.updateResponse.updateInfo.downloadURL = "invalid_url";
                    
                    projectManager.runApplication(TestConfig.testRunDirectory, targetPlatform);
                    
                    ServerUtil.expectTestMessages([
                        ServerUtil.TestMessage.CHECK_UPDATE_AVAILABLE,
                        ServerUtil.TestMessage.DOWNLOAD_ERROR])
                        .then(() => { done(); }, (e) => { done(e); });
                }, false)
        ], ScenarioDownloadUpdate),
        
    TestBuilder.describe("#localPackage.install",
    
        [
            // // CHANGE THIS TEST CASE, accepts both a jsbundle and a zip
            // TestBuilder.it("localPackage.install.unzip.error",
            //     (projectManager: ProjectManager, targetPlatform: Platform.IPlatform, done: MochaDone) => {
            //         ServerUtil.updateResponse = { updateInfo: ServerUtil.createUpdateResponse(false, targetPlatform) };

            //         /* pass an invalid zip file, here, index.js */
            //         ServerUtil.updatePackagePath = path.join(TestConfig.templatePath, "index.js");
                    
            //         var deferred = Q.defer<void>();
            //         deferred.promise.then(() => { done(); }, (e) => { done(e); });

            //         ServerUtil.testMessageCallback = PluginTestingFramework.verifyMessages([
            //             ServerUtil.TestMessage.CHECK_UPDATE_AVAILABLE,
            //             ServerUtil.TestMessage.DOWNLOAD_SUCCEEDED,
            //             ServerUtil.TestMessage.INSTALL_ERROR], deferred);

            //         projectManager.runApplication(TestConfig.testRunDirectory, targetPlatform);
            //     }, false),
            
            TestBuilder.it("localPackage.install.handlesDiff.againstBinary",
                (projectManager: ProjectManager, targetPlatform: Platform.IPlatform, done: MochaDone) => {
                    if (!(<RNPlatform><any>targetPlatform).isDiffsSupported()) {
                        console.log(targetPlatform.getName() + " does not support diffs!");
                        done();
                        return;
                    }
                    
                    ServerUtil.updateResponse = { updateInfo: ServerUtil.createUpdateResponse(false, targetPlatform) };

                    /* create an update */
                    setupUpdateScenario(projectManager, targetPlatform, UpdateNotifyApplicationReady, "Diff Update 1")
                        .then<void>((updatePath: string) => {
                            ServerUtil.updatePackagePath = updatePath;
                            projectManager.runApplication(TestConfig.testRunDirectory, targetPlatform);
                            return ServerUtil.expectTestMessages([
                                ServerUtil.TestMessage.CHECK_UPDATE_AVAILABLE,
                                ServerUtil.TestMessage.DOWNLOAD_SUCCEEDED,
                                ServerUtil.TestMessage.DEVICE_READY_AFTER_UPDATE]);
                        })
                        .then<void>(() => {
                            /* run the app again to ensure it was not reverted */
                            targetPlatform.getEmulatorManager().restartApplication(TestConfig.TestNamespace);
                            return ServerUtil.expectTestMessages([
                                ServerUtil.TestMessage.DEVICE_READY_AFTER_UPDATE]);
                        })
                        .done(() => { done(); }, (e) => { done(e); });
                }, false),
            
            TestBuilder.it("localPackage.install.immediately",
                (projectManager: ProjectManager, targetPlatform: Platform.IPlatform, done: MochaDone) => {
                    ServerUtil.updateResponse = { updateInfo: ServerUtil.createUpdateResponse(false, targetPlatform) };

                    /* create an update */
                    setupUpdateScenario(projectManager, targetPlatform, UpdateNotifyApplicationReady, "Update 1")
                        .then<void>((updatePath: string) => {
                            ServerUtil.updatePackagePath = updatePath;
                            projectManager.runApplication(TestConfig.testRunDirectory, targetPlatform);
                            return ServerUtil.expectTestMessages([
                                ServerUtil.TestMessage.CHECK_UPDATE_AVAILABLE,
                                ServerUtil.TestMessage.DOWNLOAD_SUCCEEDED,
                                ServerUtil.TestMessage.DEVICE_READY_AFTER_UPDATE]);
                        })
                        .then<void>(() => {
                            /* run the app again to ensure it was not reverted */
                            targetPlatform.getEmulatorManager().restartApplication(TestConfig.TestNamespace);
                            return ServerUtil.expectTestMessages([
                                ServerUtil.TestMessage.DEVICE_READY_AFTER_UPDATE]);
                        })
                        .done(() => { done(); }, (e) => { done(e); });
                }, false)
        ], ScenarioInstall),
        
    TestBuilder.describe("#localPackage.install.revert",
    
        [
            TestBuilder.it("localPackage.install.revert.dorevert",
                (projectManager: ProjectManager, targetPlatform: Platform.IPlatform, done: MochaDone) => {
                    ServerUtil.updateResponse = { updateInfo: ServerUtil.createUpdateResponse(false, targetPlatform) };

                    /* create an update */
                    setupUpdateScenario(projectManager, targetPlatform, UpdateDeviceReady, "Update 1 (bad update)")
                        .then<void>((updatePath: string) => {
                            ServerUtil.updatePackagePath = updatePath;
                            projectManager.runApplication(TestConfig.testRunDirectory, targetPlatform);
                            return ServerUtil.expectTestMessages([
                                ServerUtil.TestMessage.CHECK_UPDATE_AVAILABLE,
                                ServerUtil.TestMessage.DOWNLOAD_SUCCEEDED,
                                ServerUtil.TestMessage.DEVICE_READY_AFTER_UPDATE]);
                        })
                        .then<void>(() => {
                            /* restart the app to ensure it was reverted and send it another update */
                            ServerUtil.updateResponse = { updateInfo: ServerUtil.createUpdateResponse(false, targetPlatform) };
                            targetPlatform.getEmulatorManager().restartApplication(TestConfig.TestNamespace);
                            return ServerUtil.expectTestMessages([
                                ServerUtil.TestMessage.CHECK_UPDATE_AVAILABLE,
                                ServerUtil.TestMessage.DOWNLOAD_SUCCEEDED,
                                ServerUtil.TestMessage.DEVICE_READY_AFTER_UPDATE]);
                        })
                        .then<void>(() => {
                            /* restart the app again to ensure it was reverted again and send the same update and expect it to reject it */
                            targetPlatform.getEmulatorManager().restartApplication(TestConfig.TestNamespace);
                            return ServerUtil.expectTestMessages([ServerUtil.TestMessage.UPDATE_FAILED_PREVIOUSLY]);
                        })
                        .done(() => { done(); }, (e) => { done(e); });
                }, false),
            
            TestBuilder.it("localPackage.install.revert.norevert",
                (projectManager: ProjectManager, targetPlatform: Platform.IPlatform, done: MochaDone) => {
                    ServerUtil.updateResponse = { updateInfo: ServerUtil.createUpdateResponse(false, targetPlatform) };

                    /* create an update */
                    setupUpdateScenario(projectManager, targetPlatform, UpdateNotifyApplicationReady, "Update 1 (good update)")
                        .then<void>((updatePath: string) => {
                            ServerUtil.updatePackagePath = updatePath;
                            projectManager.runApplication(TestConfig.testRunDirectory, targetPlatform);
                            return ServerUtil.expectTestMessages([
                                ServerUtil.TestMessage.CHECK_UPDATE_AVAILABLE,
                                ServerUtil.TestMessage.DOWNLOAD_SUCCEEDED,
                                ServerUtil.TestMessage.DEVICE_READY_AFTER_UPDATE]);
                        })
                        .then<void>(() => {
                            /* run the app again to ensure it was not reverted */
                            targetPlatform.getEmulatorManager().restartApplication(TestConfig.TestNamespace);
                            return ServerUtil.expectTestMessages([ServerUtil.TestMessage.DEVICE_READY_AFTER_UPDATE]);
                        })
                        .done(() => { done(); }, (e) => { done(e); });
                }, false)
        ], ScenarioInstallWithRevert),
    
    TestBuilder.describe("#localPackage.installOnNextResume",
    
        [
            TestBuilder.it("localPackage.installOnNextResume.dorevert",
                (projectManager: ProjectManager, targetPlatform: Platform.IPlatform, done: MochaDone) => {
                    ServerUtil.updateResponse = { updateInfo: ServerUtil.createUpdateResponse(false, targetPlatform) };

                    setupUpdateScenario(projectManager, targetPlatform, UpdateDeviceReady, "Update 1")
                        .then<void>((updatePath: string) => {
                            ServerUtil.updatePackagePath = updatePath;
                            projectManager.runApplication(TestConfig.testRunDirectory, targetPlatform);
                            return ServerUtil.expectTestMessages([
                                ServerUtil.TestMessage.CHECK_UPDATE_AVAILABLE,
                                ServerUtil.TestMessage.DOWNLOAD_SUCCEEDED,
                                ServerUtil.TestMessage.UPDATE_INSTALLED]);
                        })
                        .then<void>(() => {
                            /* resume the application */
                            targetPlatform.getEmulatorManager().resumeApplication(TestConfig.TestNamespace);
                            return ServerUtil.expectTestMessages([ServerUtil.TestMessage.DEVICE_READY_AFTER_UPDATE]);
                        })
                        .then<void>(() => {
                            /* restart to revert it */
                            targetPlatform.getEmulatorManager().restartApplication(TestConfig.TestNamespace);
                            return ServerUtil.expectTestMessages([ServerUtil.TestMessage.UPDATE_FAILED_PREVIOUSLY]);
                        })
                        .done(() => { done(); }, (e) => { done(e); });
                }, true),
            
            TestBuilder.it("localPackage.installOnNextResume.norevert",
                (projectManager: ProjectManager, targetPlatform: Platform.IPlatform, done: MochaDone) => {
                    ServerUtil.updateResponse = { updateInfo: ServerUtil.createUpdateResponse(false, targetPlatform) };

                    /* create an update */
                    setupUpdateScenario(projectManager, targetPlatform, UpdateNotifyApplicationReady, "Update 1 (good update)")
                        .then<void>((updatePath: string) => {
                            ServerUtil.updatePackagePath = updatePath;
                            projectManager.runApplication(TestConfig.testRunDirectory, targetPlatform);
                            return ServerUtil.expectTestMessages([
                                ServerUtil.TestMessage.CHECK_UPDATE_AVAILABLE,
                                ServerUtil.TestMessage.DOWNLOAD_SUCCEEDED,
                                ServerUtil.TestMessage.UPDATE_INSTALLED]);
                        })
                        .then<void>(() => {
                            /* resume the application */
                            targetPlatform.getEmulatorManager().resumeApplication(TestConfig.TestNamespace);
                            return ServerUtil.expectTestMessages([ServerUtil.TestMessage.DEVICE_READY_AFTER_UPDATE]);
                        })
                        .then<void>(() => {
                            /* restart to make sure it did not revert */
                            targetPlatform.getEmulatorManager().restartApplication(TestConfig.TestNamespace);
                            return ServerUtil.expectTestMessages([ServerUtil.TestMessage.DEVICE_READY_AFTER_UPDATE]);
                        })
                        .done(() => { done(); }, (e) => { done(e); });
                }, true)
        ], ScenarioInstallOnResumeWithRevert),
        
    TestBuilder.describe("localPackage installOnNextRestart",
    
        [
            TestBuilder.it("localPackage.installOnNextRestart.dorevert",
                (projectManager: ProjectManager, targetPlatform: Platform.IPlatform, done: MochaDone) => {
                    ServerUtil.updateResponse = { updateInfo: ServerUtil.createUpdateResponse(false, targetPlatform) };

                    setupUpdateScenario(projectManager, targetPlatform, UpdateDeviceReady, "Update 1")
                        .then<void>((updatePath: string) => {
                            ServerUtil.updatePackagePath = updatePath;
                            projectManager.runApplication(TestConfig.testRunDirectory, targetPlatform);
                            return ServerUtil.expectTestMessages([
                                ServerUtil.TestMessage.CHECK_UPDATE_AVAILABLE,
                                ServerUtil.TestMessage.DOWNLOAD_SUCCEEDED,
                                ServerUtil.TestMessage.UPDATE_INSTALLED]);
                        })
                        .then<void>(() => {
                            /* restart the application */
                            console.log("Update hash: " + ServerUtil.updateResponse.updateInfo.packageHash);
                            targetPlatform.getEmulatorManager().restartApplication(TestConfig.TestNamespace);
                            return ServerUtil.expectTestMessages([ServerUtil.TestMessage.DEVICE_READY_AFTER_UPDATE]);
                        })
                        .then<void>(() => {
                            /* restart the application */
                            console.log("Update hash: " + ServerUtil.updateResponse.updateInfo.packageHash);
                            targetPlatform.getEmulatorManager().restartApplication(TestConfig.TestNamespace);
                            return ServerUtil.expectTestMessages([ServerUtil.TestMessage.UPDATE_FAILED_PREVIOUSLY]);
                        })
                        .done(() => { done(); }, (e) => { done(e); });
                }, false),
            
            TestBuilder.it("localPackage.installOnNextRestart.norevert",
                (projectManager: ProjectManager, targetPlatform: Platform.IPlatform, done: MochaDone) => {
                    ServerUtil.updateResponse = { updateInfo: ServerUtil.createUpdateResponse(false, targetPlatform) };

                    /* create an update */
                    setupUpdateScenario(projectManager, targetPlatform, UpdateNotifyApplicationReady, "Update 1 (good update)")
                        .then<void>((updatePath: string) => {
                            ServerUtil.updatePackagePath = updatePath;
                            projectManager.runApplication(TestConfig.testRunDirectory, targetPlatform);
                            return ServerUtil.expectTestMessages([
                                ServerUtil.TestMessage.CHECK_UPDATE_AVAILABLE,
                                ServerUtil.TestMessage.DOWNLOAD_SUCCEEDED,
                                ServerUtil.TestMessage.UPDATE_INSTALLED]);
                        })
                        .then<void>(() => {
                            /* "resume" the application - run it again */
                            targetPlatform.getEmulatorManager().restartApplication(TestConfig.TestNamespace);
                            return ServerUtil.expectTestMessages([ServerUtil.TestMessage.DEVICE_READY_AFTER_UPDATE]);
                        })
                        .then<void>(() => {
                            /* run again to make sure it did not revert */
                            targetPlatform.getEmulatorManager().restartApplication(TestConfig.TestNamespace);
                            return ServerUtil.expectTestMessages([ServerUtil.TestMessage.DEVICE_READY_AFTER_UPDATE]);
                        })
                        .done(() => { done(); }, (e) => { done(e); });
                }, true),
            
            TestBuilder.it("localPackage.installOnNextRestart.revertToPrevious",
                (projectManager: ProjectManager, targetPlatform: Platform.IPlatform, done: MochaDone) => {
                    ServerUtil.updateResponse = { updateInfo: ServerUtil.createUpdateResponse(false, targetPlatform) };

                    /* create an update */
                    setupUpdateScenario(projectManager, targetPlatform, UpdateNotifyApplicationReadyConditional, "Update 1 (good update)")
                        .then<void>((updatePath: string) => {
                            ServerUtil.updatePackagePath = updatePath;
                            projectManager.runApplication(TestConfig.testRunDirectory, targetPlatform);
                            return ServerUtil.expectTestMessages([
                                ServerUtil.TestMessage.CHECK_UPDATE_AVAILABLE,
                                ServerUtil.TestMessage.DOWNLOAD_SUCCEEDED,
                                ServerUtil.TestMessage.UPDATE_INSTALLED]);
                        })
                        .then<void>(() => {
                            /* run good update, set up another (bad) update */
                            ServerUtil.updateResponse = { updateInfo: ServerUtil.createUpdateResponse(false, targetPlatform) };
                            setupUpdateScenario(projectManager, targetPlatform, UpdateDeviceReady, "Update 2 (bad update)")
                                .then(() => { return targetPlatform.getEmulatorManager().restartApplication(TestConfig.TestNamespace); });
                            return ServerUtil.expectTestMessages([
                                ServerUtil.TestMessage.DEVICE_READY_AFTER_UPDATE,
                                ServerUtil.TestMessage.CHECK_UPDATE_AVAILABLE,
                                ServerUtil.TestMessage.DOWNLOAD_SUCCEEDED,
                                ServerUtil.TestMessage.UPDATE_INSTALLED]);
                        })
                        .then<void>(() => {
                            /* run the bad update without calling notifyApplicationReady */
                            targetPlatform.getEmulatorManager().restartApplication(TestConfig.TestNamespace);
                            return ServerUtil.expectTestMessages([ServerUtil.TestMessage.DEVICE_READY_AFTER_UPDATE]);
                        })
                        .then<void>(() => {
                            /* run the good update and don't call notifyApplicationReady - it should not revert */
                            ServerUtil.testMessageResponse = ServerUtil.TestMessageResponse.SKIP_NOTIFY_APPLICATION_READY;
                            targetPlatform.getEmulatorManager().restartApplication(TestConfig.TestNamespace);
                            return ServerUtil.expectTestMessages([
                                ServerUtil.TestMessage.DEVICE_READY_AFTER_UPDATE, 
                                ServerUtil.TestMessage.SKIPPED_NOTIFY_APPLICATION_READY]);
                        })
                        .then<void>(() => {
                            /* run the application again */
                            ServerUtil.testMessageResponse = undefined;
                            targetPlatform.getEmulatorManager().restartApplication(TestConfig.TestNamespace);
                            return ServerUtil.expectTestMessages([
                                ServerUtil.TestMessage.DEVICE_READY_AFTER_UPDATE, 
                                ServerUtil.TestMessage.UPDATE_FAILED_PREVIOUSLY]);
                        })
                        .done(() => { done(); }, (e) => { done(e); });
                }, false)
        ], ScenarioInstallOnRestartWithRevert),
        
    TestBuilder.describe("#codePush.restartApplication",
    
        [
            TestBuilder.it("codePush.restartApplication.checkPackages",
                (projectManager: ProjectManager, targetPlatform: Platform.IPlatform, done: MochaDone) => {
                    ServerUtil.updateResponse = { updateInfo: ServerUtil.createUpdateResponse(false, targetPlatform) };

                    setupUpdateScenario(projectManager, targetPlatform, UpdateNotifyApplicationReady, "Update 1")
                        .then<void>((updatePath: string) => {
                            ServerUtil.updatePackagePath = updatePath;
                            projectManager.runApplication(TestConfig.testRunDirectory, targetPlatform);
                            return ServerUtil.expectTestMessages([
                                new ServerUtil.AppMessage(ServerUtil.TestMessage.PENDING_PACKAGE, [null]),
                                new ServerUtil.AppMessage(ServerUtil.TestMessage.CURRENT_PACKAGE, [null]),
                                new ServerUtil.AppMessage(ServerUtil.TestMessage.SYNC_STATUS, [ServerUtil.TestMessage.SYNC_UPDATE_INSTALLED]),
                                new ServerUtil.AppMessage(ServerUtil.TestMessage.PENDING_PACKAGE, [ServerUtil.updateResponse.updateInfo.packageHash]),
                                new ServerUtil.AppMessage(ServerUtil.TestMessage.CURRENT_PACKAGE, [null]),
                                ServerUtil.TestMessage.DEVICE_READY_AFTER_UPDATE]);
                        })
                        .then<void>(() => {
                            /* restart the application */
                            targetPlatform.getEmulatorManager().restartApplication(TestConfig.TestNamespace);
                            return ServerUtil.expectTestMessages([ServerUtil.TestMessage.DEVICE_READY_AFTER_UPDATE]);
                        })
                        .done(() => { done(); }, (e) => { done(e); });
                }, true)
        ], ScenarioRestart),
        
    TestBuilder.describe("#window.codePush.sync",
        [
            // We test the functionality with sync twice--first, with sync only called once,
            // then, with sync called again while the first sync is still running.
            TestBuilder.describe("#window.codePush.sync 1x",
                [
                    // Tests where sync is called just once
                    TestBuilder.it("window.codePush.sync.noupdate",
                        (projectManager: ProjectManager, targetPlatform: Platform.IPlatform, done: MochaDone) => {
                            var noUpdateResponse = ServerUtil.createDefaultResponse();
                            noUpdateResponse.isAvailable = false;
                            noUpdateResponse.appVersion = "0.0.1";
                            ServerUtil.updateResponse = { updateInfo: noUpdateResponse };

                            Q({})
                                .then<void>(p => {
                                    projectManager.runApplication(TestConfig.testRunDirectory, targetPlatform);
                                    return ServerUtil.expectTestMessages([
                                        new ServerUtil.AppMessage(ServerUtil.TestMessage.SYNC_STATUS, [ServerUtil.TestMessage.SYNC_UP_TO_DATE])]);
                                })
                                .done(() => { done(); }, (e) => { done(e); });
                        }, false),
                    
                    TestBuilder.it("window.codePush.sync.checkerror",
                        (projectManager: ProjectManager, targetPlatform: Platform.IPlatform, done: MochaDone) => {
                            ServerUtil.updateResponse = "invalid {{ json";

                            Q({})
                                .then<void>(p => {
                                    projectManager.runApplication(TestConfig.testRunDirectory, targetPlatform);
                                    return ServerUtil.expectTestMessages([
                                        new ServerUtil.AppMessage(ServerUtil.TestMessage.SYNC_STATUS, [ServerUtil.TestMessage.SYNC_ERROR])]);
                                })
                                .done(() => { done(); }, (e) => { done(e); });
                        }, false),
                    
                    TestBuilder.it("window.codePush.sync.downloaderror",
                        (projectManager: ProjectManager, targetPlatform: Platform.IPlatform, done: MochaDone) => {
                            var invalidUrlResponse = ServerUtil.createUpdateResponse();
                            invalidUrlResponse.downloadURL = path.join(TestConfig.templatePath, "invalid_path.zip");
                            ServerUtil.updateResponse = { updateInfo: invalidUrlResponse };

                            Q({})
                                .then<void>(p => {
                                    projectManager.runApplication(TestConfig.testRunDirectory, targetPlatform);
                                    return ServerUtil.expectTestMessages([
                                        new ServerUtil.AppMessage(ServerUtil.TestMessage.SYNC_STATUS, [ServerUtil.TestMessage.SYNC_ERROR])]);
                                })
                                .done(() => { done(); }, (e) => { done(e); });
                        }, false),
                    
                    TestBuilder.it("window.codePush.sync.dorevert",
                        (projectManager: ProjectManager, targetPlatform: Platform.IPlatform, done: MochaDone) => {
                            ServerUtil.updateResponse = { updateInfo: ServerUtil.createUpdateResponse(false, targetPlatform) };
                        
                            /* create an update */
                            setupUpdateScenario(projectManager, targetPlatform, UpdateDeviceReady, "Update 1 (bad update)")
                                .then<void>((updatePath: string) => {
                                    ServerUtil.updatePackagePath = updatePath;
                                    projectManager.runApplication(TestConfig.testRunDirectory, targetPlatform);
                                    return ServerUtil.expectTestMessages([ServerUtil.TestMessage.DEVICE_READY_AFTER_UPDATE]);
                                })
                                .then<void>(() => {
                                    targetPlatform.getEmulatorManager().restartApplication(TestConfig.TestNamespace);
                                    return ServerUtil.expectTestMessages([
                                        new ServerUtil.AppMessage(ServerUtil.TestMessage.SYNC_STATUS, [ServerUtil.TestMessage.SYNC_UP_TO_DATE])]);
                                })
                                .done(() => { done(); }, (e) => { done(e); });
                        }, false),
                    
                    TestBuilder.it("window.codePush.sync.update",
                        (projectManager: ProjectManager, targetPlatform: Platform.IPlatform, done: MochaDone) => {
                            ServerUtil.updateResponse = { updateInfo: ServerUtil.createUpdateResponse(false, targetPlatform) };

                            /* create an update */
                            setupUpdateScenario(projectManager, targetPlatform, UpdateSync, "Update 1 (good update)")
                                .then<void>((updatePath: string) => {
                                    ServerUtil.updatePackagePath = updatePath;
                                    projectManager.runApplication(TestConfig.testRunDirectory, targetPlatform);
                                    return ServerUtil.expectTestMessages([
                                        ServerUtil.TestMessage.DEVICE_READY_AFTER_UPDATE,
                                        new ServerUtil.AppMessage(ServerUtil.TestMessage.SYNC_STATUS, [ServerUtil.TestMessage.SYNC_UP_TO_DATE])]);
                                })
                                .then<void>(() => {
                                    // restart the app and make sure it didn't roll out!
                                    var noUpdateResponse = ServerUtil.createDefaultResponse();
                                    noUpdateResponse.isAvailable = false;
                                    noUpdateResponse.appVersion = "0.0.1";
                                    ServerUtil.updateResponse = { updateInfo: noUpdateResponse };
                                    targetPlatform.getEmulatorManager().restartApplication(TestConfig.TestNamespace);
                                    return ServerUtil.expectTestMessages([
                                        ServerUtil.TestMessage.DEVICE_READY_AFTER_UPDATE,
                                        new ServerUtil.AppMessage(ServerUtil.TestMessage.SYNC_STATUS, [ServerUtil.TestMessage.SYNC_UP_TO_DATE])]);
                                })
                                .done(() => { done(); }, (e) => { done(e); });
                        }, false)
                    
                ], ScenarioSync1x),
                
            TestBuilder.describe("#window.codePush.sync 2x",
                [
                    // Tests where sync is called again before the first sync finishes
                    TestBuilder.it("window.codePush.sync.2x.noupdate",
                        (projectManager: ProjectManager, targetPlatform: Platform.IPlatform, done: MochaDone) => {
                            var noUpdateResponse = ServerUtil.createDefaultResponse();
                            noUpdateResponse.isAvailable = false;
                            noUpdateResponse.appVersion = "0.0.1";
                            ServerUtil.updateResponse = { updateInfo: noUpdateResponse };

                            Q({})
                                .then<void>(p => {
                                    projectManager.runApplication(TestConfig.testRunDirectory, targetPlatform);
                                    return ServerUtil.expectTestMessages([
                                        new ServerUtil.AppMessage(ServerUtil.TestMessage.SYNC_STATUS, [ServerUtil.TestMessage.SYNC_IN_PROGRESS]),
                                        new ServerUtil.AppMessage(ServerUtil.TestMessage.SYNC_STATUS, [ServerUtil.TestMessage.SYNC_UP_TO_DATE])]);
                                })
                                .done(() => { done(); }, (e) => { done(e); });
                        }, false),
                    
                    TestBuilder.it("window.codePush.sync.2x.checkerror",
                        (projectManager: ProjectManager, targetPlatform: Platform.IPlatform, done: MochaDone) => {
                            ServerUtil.updateResponse = "invalid {{ json";

                            Q({})
                                .then<void>(p => {
                                    projectManager.runApplication(TestConfig.testRunDirectory, targetPlatform);
                                    return ServerUtil.expectTestMessages([
                                        new ServerUtil.AppMessage(ServerUtil.TestMessage.SYNC_STATUS, [ServerUtil.TestMessage.SYNC_IN_PROGRESS]),
                                        new ServerUtil.AppMessage(ServerUtil.TestMessage.SYNC_STATUS, [ServerUtil.TestMessage.SYNC_ERROR])]);
                                })
                                .done(() => { done(); }, (e) => { done(e); });
                        }, false),
                    
                    TestBuilder.it("window.codePush.sync.2x.downloaderror",
                        (projectManager: ProjectManager, targetPlatform: Platform.IPlatform, done: MochaDone) => {
                            var invalidUrlResponse = ServerUtil.createUpdateResponse();
                            invalidUrlResponse.downloadURL = path.join(TestConfig.templatePath, "invalid_path.zip");
                            ServerUtil.updateResponse = { updateInfo: invalidUrlResponse };

                            Q({})
                                .then<void>(p => {
                                    projectManager.runApplication(TestConfig.testRunDirectory, targetPlatform);
                                    return ServerUtil.expectTestMessages([
                                        new ServerUtil.AppMessage(ServerUtil.TestMessage.SYNC_STATUS, [ServerUtil.TestMessage.SYNC_IN_PROGRESS]),
                                        new ServerUtil.AppMessage(ServerUtil.TestMessage.SYNC_STATUS, [ServerUtil.TestMessage.SYNC_ERROR])]);
                                })
                                .done(() => { done(); }, (e) => { done(e); });
                        }, false),
                    
                    TestBuilder.it("window.codePush.sync.2x.dorevert",
                        (projectManager: ProjectManager, targetPlatform: Platform.IPlatform, done: MochaDone) => {
                            ServerUtil.updateResponse = { updateInfo: ServerUtil.createUpdateResponse(false, targetPlatform) };
                    
                            /* create an update */
                            setupUpdateScenario(projectManager, targetPlatform, UpdateDeviceReady, "Update 1 (bad update)")
                                .then<void>((updatePath: string) => {
                                    ServerUtil.updatePackagePath = updatePath;
                                    projectManager.runApplication(TestConfig.testRunDirectory, targetPlatform);
                                    return ServerUtil.expectTestMessages([
                                        new ServerUtil.AppMessage(ServerUtil.TestMessage.SYNC_STATUS, [ServerUtil.TestMessage.SYNC_IN_PROGRESS]),
                                        ServerUtil.TestMessage.DEVICE_READY_AFTER_UPDATE]);
                                })
                                .then<void>(() => {
                                    targetPlatform.getEmulatorManager().restartApplication(TestConfig.TestNamespace);
                                    return ServerUtil.expectTestMessages([
                                        new ServerUtil.AppMessage(ServerUtil.TestMessage.SYNC_STATUS, [ServerUtil.TestMessage.SYNC_IN_PROGRESS]),
                                        new ServerUtil.AppMessage(ServerUtil.TestMessage.SYNC_STATUS, [ServerUtil.TestMessage.SYNC_UP_TO_DATE])]);
                                })
                                .done(() => { done(); }, (e) => { done(e); });
                        }, false),
                    
                    TestBuilder.it("window.codePush.sync.2x.update",
                        (projectManager: ProjectManager, targetPlatform: Platform.IPlatform, done: MochaDone) => {
                            ServerUtil.updateResponse = { updateInfo: ServerUtil.createUpdateResponse(false, targetPlatform) };

                            /* create an update */
                            setupUpdateScenario(projectManager, targetPlatform, UpdateSync2x, "Update 1 (good update)")
                                .then<void>((updatePath: string) => {
                                    ServerUtil.updatePackagePath = updatePath;
                                    projectManager.runApplication(TestConfig.testRunDirectory, targetPlatform);
                                    return ServerUtil.expectTestMessages([
                                        new ServerUtil.AppMessage(ServerUtil.TestMessage.SYNC_STATUS, [ServerUtil.TestMessage.SYNC_IN_PROGRESS]),
                                        ServerUtil.TestMessage.DEVICE_READY_AFTER_UPDATE,
                                        new ServerUtil.AppMessage(ServerUtil.TestMessage.SYNC_STATUS, [ServerUtil.TestMessage.SYNC_IN_PROGRESS]),
                                        new ServerUtil.AppMessage(ServerUtil.TestMessage.SYNC_STATUS, [ServerUtil.TestMessage.SYNC_UP_TO_DATE])]);
                                })
                                .then<void>(() => {
                                    // restart the app and make sure it didn't roll out!
                                    var noUpdateResponse = ServerUtil.createDefaultResponse();
                                    noUpdateResponse.isAvailable = false;
                                    noUpdateResponse.appVersion = "0.0.1";
                                    ServerUtil.updateResponse = { updateInfo: noUpdateResponse };
                                    targetPlatform.getEmulatorManager().restartApplication(TestConfig.TestNamespace);
                                    return ServerUtil.expectTestMessages([
                                        ServerUtil.TestMessage.DEVICE_READY_AFTER_UPDATE,
                                        new ServerUtil.AppMessage(ServerUtil.TestMessage.SYNC_STATUS, [ServerUtil.TestMessage.SYNC_IN_PROGRESS]),
                                        new ServerUtil.AppMessage(ServerUtil.TestMessage.SYNC_STATUS, [ServerUtil.TestMessage.SYNC_UP_TO_DATE])]);
                                })
                                .done(() => { done(); }, (e) => { done(e); });
                        }, true)
                ], ScenarioSync2x)
        ]),
    
    TestBuilder.describe("#window.codePush.sync minimum background duration tests",
    
        [
            TestBuilder.it("defaults to no minimum",
                (projectManager: ProjectManager, targetPlatform: Platform.IPlatform, done: MochaDone) => {
                    ServerUtil.updateResponse = { updateInfo: ServerUtil.createUpdateResponse(false, targetPlatform) };

                    setupTestRunScenario(projectManager, targetPlatform, ScenarioSyncResume).then<string>(() => {
                            return setupUpdateScenario(projectManager, targetPlatform, UpdateSync, "Update 1 (good update)");
                        })
                        .then<void>((updatePath: string) => {
                            ServerUtil.updatePackagePath = updatePath;
                            projectManager.runApplication(TestConfig.testRunDirectory, targetPlatform);
                            return ServerUtil.expectTestMessages([
                                new ServerUtil.AppMessage(ServerUtil.TestMessage.SYNC_STATUS, [ServerUtil.TestMessage.SYNC_UPDATE_INSTALLED])]);
                        })
                        .then<void>(() => {
                            var noUpdateResponse = ServerUtil.createDefaultResponse();
                            noUpdateResponse.isAvailable = false;
                            noUpdateResponse.appVersion = "0.0.1";
                            ServerUtil.updateResponse = { updateInfo: noUpdateResponse };
                            targetPlatform.getEmulatorManager().resumeApplication(TestConfig.TestNamespace);
                            return ServerUtil.expectTestMessages([
                                ServerUtil.TestMessage.DEVICE_READY_AFTER_UPDATE,
                                new ServerUtil.AppMessage(ServerUtil.TestMessage.SYNC_STATUS, [ServerUtil.TestMessage.SYNC_UP_TO_DATE])]);
                        })
                        .done(() => { done(); }, (e) => { done(e); });
                }, false),
            
            TestBuilder.it("min background duration 5s",
                (projectManager: ProjectManager, targetPlatform: Platform.IPlatform, done: MochaDone) => {
                    ServerUtil.updateResponse = { updateInfo: ServerUtil.createUpdateResponse(false, targetPlatform) };

                    setupTestRunScenario(projectManager, targetPlatform, ScenarioSyncResumeDelay).then<string>(() => {
                            return setupUpdateScenario(projectManager, targetPlatform, UpdateSync, "Update 1 (good update)");
                        })
                        .then<void>((updatePath: string) => {
                            ServerUtil.updatePackagePath = updatePath;
                            projectManager.runApplication(TestConfig.testRunDirectory, targetPlatform);
                            return ServerUtil.expectTestMessages([
                                new ServerUtil.AppMessage(ServerUtil.TestMessage.SYNC_STATUS, [ServerUtil.TestMessage.SYNC_UPDATE_INSTALLED])]);
                        })
                        .then<string>(() => {
                            var noUpdateResponse = ServerUtil.createDefaultResponse();
                            noUpdateResponse.isAvailable = false;
                            noUpdateResponse.appVersion = "0.0.1";
                            ServerUtil.updateResponse = { updateInfo: noUpdateResponse };
                            return targetPlatform.getEmulatorManager().resumeApplication(TestConfig.TestNamespace, 3 * 1000);
                        })
                        .then<void>(() => {
                            targetPlatform.getEmulatorManager().resumeApplication(TestConfig.TestNamespace, 6 * 1000);
                            return ServerUtil.expectTestMessages([
                                ServerUtil.TestMessage.DEVICE_READY_AFTER_UPDATE,
                                new ServerUtil.AppMessage(ServerUtil.TestMessage.SYNC_STATUS, [ServerUtil.TestMessage.SYNC_UP_TO_DATE])]);
                        })
                        .done(() => { done(); }, (e) => { done(e); });
                }, false),
                
            TestBuilder.it("has no effect on restart",
                (projectManager: ProjectManager, targetPlatform: Platform.IPlatform, done: MochaDone) => {
                    ServerUtil.updateResponse = { updateInfo: ServerUtil.createUpdateResponse(false, targetPlatform) };

                    setupTestRunScenario(projectManager, targetPlatform, ScenarioSyncRestartDelay).then<string>(() => {
                            return setupUpdateScenario(projectManager, targetPlatform, UpdateSync, "Update 1 (good update)");
                        })
                        .then<void>((updatePath: string) => {
                            ServerUtil.updatePackagePath = updatePath;
                            projectManager.runApplication(TestConfig.testRunDirectory, targetPlatform);
                            return ServerUtil.expectTestMessages([
                                new ServerUtil.AppMessage(ServerUtil.TestMessage.SYNC_STATUS, [ServerUtil.TestMessage.SYNC_UPDATE_INSTALLED])]);
                        })
                        .then<void>(() => {
                            var noUpdateResponse = ServerUtil.createDefaultResponse();
                            noUpdateResponse.isAvailable = false;
                            noUpdateResponse.appVersion = "0.0.1";
                            ServerUtil.updateResponse = { updateInfo: noUpdateResponse };
                            targetPlatform.getEmulatorManager().restartApplication(TestConfig.TestNamespace);
                            return ServerUtil.expectTestMessages([
                                ServerUtil.TestMessage.DEVICE_READY_AFTER_UPDATE,
                                new ServerUtil.AppMessage(ServerUtil.TestMessage.SYNC_STATUS, [ServerUtil.TestMessage.SYNC_UP_TO_DATE])]);
                        })
                        .done(() => { done(); }, (e) => { done(e); });
                }, false)
        ]),
        
    TestBuilder.describe("#window.codePush.sync mandatory install mode tests",
    
        [
            TestBuilder.it("defaults to IMMEDIATE",
                (projectManager: ProjectManager, targetPlatform: Platform.IPlatform, done: MochaDone) => {
                    ServerUtil.updateResponse = { updateInfo: ServerUtil.createUpdateResponse(true, targetPlatform) };

                    setupTestRunScenario(projectManager, targetPlatform, ScenarioSyncMandatoryDefault).then<string>(() => {
                            return setupUpdateScenario(projectManager, targetPlatform, UpdateDeviceReady, "Update 1 (good update)");
                        })
                        .then<void>((updatePath: string) => {
                            ServerUtil.updatePackagePath = updatePath;
                            projectManager.runApplication(TestConfig.testRunDirectory, targetPlatform);
                            return ServerUtil.expectTestMessages([ServerUtil.TestMessage.DEVICE_READY_AFTER_UPDATE]);
                        })
                        .done(() => { done(); }, (e) => { done(e); });
                }, false),
                
            TestBuilder.it("works correctly when update is mandatory and mandatory install mode is specified",
                (projectManager: ProjectManager, targetPlatform: Platform.IPlatform, done: MochaDone) => {
                    ServerUtil.updateResponse = { updateInfo: ServerUtil.createUpdateResponse(true, targetPlatform) };

                    setupTestRunScenario(projectManager, targetPlatform, ScenarioSyncMandatoryResume).then<string>(() => {
                            return setupUpdateScenario(projectManager, targetPlatform, UpdateDeviceReady, "Update 1 (good update)");
                        })
                        .then<void>((updatePath: string) => {
                            ServerUtil.updatePackagePath = updatePath;
                            projectManager.runApplication(TestConfig.testRunDirectory, targetPlatform);
                            return ServerUtil.expectTestMessages([
                                new ServerUtil.AppMessage(ServerUtil.TestMessage.SYNC_STATUS, [ServerUtil.TestMessage.SYNC_UPDATE_INSTALLED])]);
                        })
                        .then<void>(() => {
                            var noUpdateResponse = ServerUtil.createDefaultResponse();
                            noUpdateResponse.isAvailable = false;
                            noUpdateResponse.appVersion = "0.0.1";
                            ServerUtil.updateResponse = { updateInfo: noUpdateResponse };
                            targetPlatform.getEmulatorManager().resumeApplication(TestConfig.TestNamespace, 5 * 1000);
                            return ServerUtil.expectTestMessages([
                                ServerUtil.TestMessage.DEVICE_READY_AFTER_UPDATE]);
                        })
                        .done(() => { done(); }, (e) => { done(e); });
                }, false),
                
            TestBuilder.it("has no effect on updates that are not mandatory",
                (projectManager: ProjectManager, targetPlatform: Platform.IPlatform, done: MochaDone) => {
                    ServerUtil.updateResponse = { updateInfo: ServerUtil.createUpdateResponse(false, targetPlatform) };

                    setupTestRunScenario(projectManager, targetPlatform, ScenarioSyncMandatoryRestart).then<string>(() => {
                            return setupUpdateScenario(projectManager, targetPlatform, UpdateDeviceReady, "Update 1 (good update)");
                        })
                        .then<void>((updatePath: string) => {
                            ServerUtil.updatePackagePath = updatePath;
                            projectManager.runApplication(TestConfig.testRunDirectory, targetPlatform);
                            return ServerUtil.expectTestMessages([ServerUtil.TestMessage.DEVICE_READY_AFTER_UPDATE]);
                        })
                        .done(() => { done(); }, (e) => { done(e); });
                }, false)
        ])
];

var rootTestBuilder = TestBuilder.describe("CodePush", testBuilders);

//////////////////////////////////////////////////////////////////////////////////////////
// Initialize the tests.

PluginTestingFramework.initializeTests(new RNProjectManager(), rootTestBuilder, supportedTargetPlatforms);<|MERGE_RESOLUTION|>--- conflicted
+++ resolved
@@ -302,19 +302,11 @@
         return copyDirectoryRecursively(templatePath, path.join(projectDirectory, TestConfig.TestAppName));
     }
 
-<<<<<<< HEAD
-	/**
-	 * Creates a new test application at the specified path, and configures it
-	 * with the given server URL, android and ios deployment keys.
-	 */
-    public setupProject(projectDirectory: string, templatePath: string, appName: string, appNamespace: string, version?: string): Q.Promise<void> {
-=======
     /**
      * Creates a new test application at the specified path, and configures it
      * with the given server URL, android and ios deployment keys.
      */
-    public setupProject(projectDirectory: string, templatePath: string, appName: string, appNamespace: string, version?: string): Q.Promise<string> {
->>>>>>> 063a03ca
+    public setupProject(projectDirectory: string, templatePath: string, appName: string, appNamespace: string, version?: string): Q.Promise<void> {
         if (fs.existsSync(projectDirectory)) {
             del.sync([projectDirectory], { force: true });
         }
