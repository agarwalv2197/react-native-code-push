{
	"name": "CodePushDemoApp",
	"version": "0.0.1",
	"private": true,
	"scripts": {
		"start": "react-native start",
		"test": "jest"
	},
	"dependencies": {
		"react": "16.0.0-alpha.12",
		"react-native": "^0.47.1",
		"react-native-code-push": "file:../../",
<<<<<<< HEAD
		"react-native-windows": "^0.47.0-rc.5"
=======
		"react-native-windows": "^0.43.0-rc.0"
>>>>>>> b70465f9
	},
	"devDependencies": {
		"babel-jest": "20.0.3",
		"babel-preset-react-native": "2.1.0",
		"jest": "20.0.4",
		"react-test-renderer": "16.0.0-alpha.12"
	},
	"jest": {
		"preset": "react-native"
	}
}<|MERGE_RESOLUTION|>--- conflicted
+++ resolved
@@ -10,11 +10,7 @@
 		"react": "16.0.0-alpha.12",
 		"react-native": "^0.47.1",
 		"react-native-code-push": "file:../../",
-<<<<<<< HEAD
-		"react-native-windows": "^0.47.0-rc.5"
-=======
 		"react-native-windows": "^0.43.0-rc.0"
->>>>>>> b70465f9
 	},
 	"devDependencies": {
 		"babel-jest": "20.0.3",
