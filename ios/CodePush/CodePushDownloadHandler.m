#import "CodePush.h"

@implementation CodePushDownloadHandler {
    // Header chars used to determine if the file is a zip.
    char _header[4];
}

- (id)init:(NSString *)downloadFilePath
operationQueue:(dispatch_queue_t)operationQueue
progressCallback:(void (^)(long long, long long))progressCallback
doneCallback:(void (^)(BOOL))doneCallback
failCallback:(void (^)(NSError *err))failCallback {
    self.outputFileStream = [NSOutputStream outputStreamToFileAtPath:downloadFilePath
                                                              append:NO];
    self.receivedContentLength = 0;
    self.operationQueue = operationQueue;
    self.progressCallback = progressCallback;
    self.doneCallback = doneCallback;
    self.failCallback = failCallback;
    return self;
}

-(void)download:(NSString*)url {
    NSURLRequest *request = [NSURLRequest requestWithURL:[NSURL URLWithString:url]
                                             cachePolicy:NSURLRequestUseProtocolCachePolicy
                                         timeoutInterval:60.0];
<<<<<<< HEAD
    NSOperationQueue *delegateQueue = [NSOperationQueue new];
    delegateQueue.underlyingQueue = self.operationQueue;
=======
>>>>>>> 58d5d89c
    NSURLConnection *connection = [[NSURLConnection alloc] initWithRequest:request
                                                                  delegate:self
                                                          startImmediately:NO];
    NSOperationQueue *delegateQueue = [NSOperationQueue new];
    delegateQueue.underlyingQueue = self.usingQueue;
    [connection setDelegateQueue:delegateQueue];
    [connection start];
}

#pragma mark NSURLConnection Delegate Methods

- (NSCachedURLResponse *)connection:(NSURLConnection *)connection
                  willCacheResponse:(NSCachedURLResponse*)cachedResponse {
    // Return nil to indicate not necessary to store a cached response for this connection
    return nil;
}

-(void)connection:(NSURLConnection *)connection didReceiveResponse:(NSURLResponse *)response {
    self.expectedContentLength = response.expectedContentLength;
    [self.outputFileStream open];
}

-(void)connection:(NSURLConnection *)connection didReceiveData:(NSData *)data {
    if (self.receivedContentLength < 4) {
        for (int i = 0; i < [data length]; i++) {
            int headerOffset = (int)self.receivedContentLength + i;
            if (headerOffset >= 4) {
                break;
            }
            
            const char *bytes = [data bytes];
            _header[headerOffset] = bytes[i];
        }
    }
    
    self.receivedContentLength = self.receivedContentLength + [data length];
    
    NSInteger bytesLeft = [data length];
    
    do {
        NSInteger bytesWritten = [self.outputFileStream write:[data bytes]
                                                     maxLength:bytesLeft];
        if (bytesWritten == -1) {
            break;
        }
        
        bytesLeft -= bytesWritten;
    } while (bytesLeft > 0);
    
    self.progressCallback(self.expectedContentLength, self.receivedContentLength);
    
    // bytesLeft should not be negative.
    assert(bytesLeft >= 0);
    
    if (bytesLeft) {
        [self.outputFileStream close];
        [connection cancel];
        self.failCallback([self.outputFileStream streamError]);
    }
}

- (void)connection:(NSURLConnection*)connection didFailWithError:(NSError*)error
{
    [self.outputFileStream close];
    self.failCallback(error);
}

-(void)connectionDidFinishLoading:(NSURLConnection *)connection {
    // expectedContentLength might be -1 when NSURLConnection don't know the length(e.g. response encode with gzip)
    if (self.expectedContentLength > 0) {
        // We should have received all of the bytes if this is called.
        assert(self.receivedContentLength == self.expectedContentLength);
    }

    [self.outputFileStream close];
    BOOL isZip = _header[0] == 'P' && _header[1] == 'K' && _header[2] == 3 && _header[3] == 4;
    self.doneCallback(isZip);
}

@end<|MERGE_RESOLUTION|>--- conflicted
+++ resolved
@@ -24,16 +24,11 @@
     NSURLRequest *request = [NSURLRequest requestWithURL:[NSURL URLWithString:url]
                                              cachePolicy:NSURLRequestUseProtocolCachePolicy
                                          timeoutInterval:60.0];
-<<<<<<< HEAD
-    NSOperationQueue *delegateQueue = [NSOperationQueue new];
-    delegateQueue.underlyingQueue = self.operationQueue;
-=======
->>>>>>> 58d5d89c
     NSURLConnection *connection = [[NSURLConnection alloc] initWithRequest:request
                                                                   delegate:self
                                                           startImmediately:NO];
     NSOperationQueue *delegateQueue = [NSOperationQueue new];
-    delegateQueue.underlyingQueue = self.usingQueue;
+    delegateQueue.underlyingQueue = self.operationQueue;
     [connection setDelegateQueue:delegateQueue];
     [connection start];
 }
@@ -58,31 +53,31 @@
             if (headerOffset >= 4) {
                 break;
             }
-            
+
             const char *bytes = [data bytes];
             _header[headerOffset] = bytes[i];
         }
     }
-    
+
     self.receivedContentLength = self.receivedContentLength + [data length];
-    
+
     NSInteger bytesLeft = [data length];
-    
+
     do {
         NSInteger bytesWritten = [self.outputFileStream write:[data bytes]
                                                      maxLength:bytesLeft];
         if (bytesWritten == -1) {
             break;
         }
-        
+
         bytesLeft -= bytesWritten;
     } while (bytesLeft > 0);
-    
+
     self.progressCallback(self.expectedContentLength, self.receivedContentLength);
-    
+
     // bytesLeft should not be negative.
     assert(bytesLeft >= 0);
-    
+
     if (bytesLeft) {
         [self.outputFileStream close];
         [connection cancel];
