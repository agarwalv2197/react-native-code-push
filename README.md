# React Native Module for CodePush

This plugin provides client-side integration for the [CodePush service](http://codepush.tools), allowing you to easily add a dynamic update experience to your React Native app(s).

* [How does it work?](#how-does-it-work)
* [Supported React Native Platforms](#supported-react-native-platforms)
* [Supported Components](#supported-components)
* [Getting Started](#getting-started)
    * [iOS Setup](#ios-setup)
    * [Android Setup](#android-setup)
    * [Windows Setup](#windows-setup)
* [Plugin Usage](#plugin-usage)
* [Releasing Updates](#releasing-updates)
* [Multi-Deployment Testing](#multi-deployment-testing)
* [Dynamic Deployment Assignment](#dynamic-deployment-assignment)
* [API Reference](#api-reference)
    * [JavaScript API](#javascript-api-reference)
    * [Objective-C API Reference (iOS)](#objective-c-api-reference-ios)
    * [Java API Reference (Android)](#java-api-reference-android)
* [Debugging / Troubleshooting](#debugging--troubleshooting)
* [Example Apps / Starters](#example-apps--starters)
* [Continuous Integration / Delivery](#continuous-integration--delivery)
* [TypeScript Consumption](#typescript-consumption)

## How does it work?

A React Native app is composed of JavaScript files and any accompanying [images](https://facebook.github.io/react-native/docs/images.html#content), which are bundled together by the [packager](https://github.com/facebook/react-native/tree/master/packager) and distributed as part of a platform-specific binary (i.e. an `.ipa` or `.apk` file). Once the app is released, updating either the JavaScript code (e.g. making bug fixes, adding new features) or image assets, requires you to recompile and redistribute the entire binary, which of course, includes any review time associated with the store(s) you are publishing to.

The CodePush plugin helps get product improvements in front of your end users instantly, by keeping your JavaScript and images synchronized with updates you release to the CodePush server. This way, your app gets the benefits of an offline mobile experience, as well as the "web-like" agility of side-loading updates as soon as they are available. It's a win-win!

In order to ensure that your end users always have a functioning version of your app, the CodePush plugin maintains a copy of the previous update, so that in the event that you accidentally push an update which includes a crash, it can automatically roll back. This way, you can rest assured that your newfound release agility won't result in users becoming blocked before you have a chance to [roll back](http://microsoft.github.io/code-push/docs/cli.html#link-10) on the server. It's a win-win-win!

*Note: Any product changes which touch native code (e.g. modifying your `AppDelegate.m`/`MainActivity.java` file, adding a new plugin) cannot be distributed via CodePush, and therefore, must be updated via the appropriate store(s).*

## Supported React Native platforms

- iOS (7+)
- Android (4.1+)
- Windows (UWP)

We try our best to maintain backwards compatability of our plugin with previous versions of React Native, but due to the nature of the platform, and the existence of breaking changes between releases, it is possible that you need to use a specific version of the CodePush plugin in order to support the exact version of React Native you are using. The following table outlines which CodePush plugin versions officially support the respective React Native versions:

| React Native version(s) | Supporting CodePush version(s)                 |
|-------------------------|------------------------------------------------|
| <0.14.0                 | **Unsupported**                                |
| v0.14.0                 | v1.3.0 *(introduced Android support)*          |
| v0.15.0-v0.18.0         | v1.4.0-v1.6.0 *(introduced iOS asset support)* |
| v0.19.0-v0.28.0         | v1.7.0+ *(introduced Android asset support)*   |
| v0.29.0-v0.30.0         | v1.13.0+ *(RN refactored native hosting code)* |
| v0.31.0+                | TBD :) We work hard to respond to new RN releases, but they do occasionally break us. We will update this chart with each RN release, so that users can check to see what our "official" support is.

## Supported Components

When using the React Native assets sytem (i.e. using the `require("./foo.png")` syntax), the following list represents the set of core components (and props) that support having their referenced images updated via CodePush:

| Component                                       | Prop(s)                                  |
|-------------------------------------------------|------------------------------------------|
| `Image`                                         | `source`   |
| `MapView.Marker` <br />*(Requires [react-native-maps](https://github.com/lelandrichardson/react-native-maps) `>=O.3.2`)* | `image`                             |
| `ProgressViewIOS`                               | `progressImage`, `trackImage`            |
| `TabBarIOS.Item`                                | `icon`, `selectedIcon`                   |
| `ToolbarAndroid` <br />*(React Native 0.21.0+)* | `actions[].icon`, `logo`, `overflowIcon` |

The following list represents the set of components (and props) that don't currently support their assets being updated via CodePush, due to their dependency on static images (i.e. using the `{ uri: "foo" }` syntax):

| Component   | Prop(s)                                                              |
|-------------|----------------------------------------------------------------------|
| `SliderIOS` | `maximumTrackImage`, `minimumTrackImage`, `thumbImage`, `trackImage` |
| `Video`     | `source`                                                             |

As new core components are released, which support referencing assets, we'll update this list to ensure users know what exactly they can expect to update using CodePush.

## Getting Started

Once you've followed the general-purpose ["getting started"](http://codepush.tools/docs/getting-started.html) instructions for setting up your CodePush account, you can start CodePush-ifying your React Native app by running the following command from within your app's root directory:

```shell
npm install --save react-native-code-push@latest
```

As with all other React Native plugins, the integration experience is different for iOS and Android, so perform the following setup steps depending on which platform(s) you are targetting.

If you want to see how other projects have integrated with CodePush, you can check out the excellent [example apps](#example-apps--starters) provided by the community. Additionally, if you'd like to quickly familiarize yourself with CodePush + React Native, you can check out the awesome getting started videos produced by [Bilal Budhani](https://www.youtube.com/watch?v=uN0FRWk-YW8&feature=youtu.be) and/or [Deepak Sisodiya ](https://www.youtube.com/watch?v=f6I9y7V-Ibk).

## iOS Setup

Once you've acquired the CodePush plugin, you need to integrate it into the Xcode project of your React Native app and configure it correctly. To do this, take the following steps:

### Plugin Installation (iOS)

In order to accommodate as many developer preferences as possible, the CodePush plugin supports iOS installation via three mechanisms:

1. [**RNPM**](#plugin-installation-ios---rnpm) - [React Native Package Manager (RNPM)](https://github.com/rnpm/rnpm) is an awesome tool that provides the simplest installation experience possible for React Native plugins. If you're already using it, or you want to use it, then we recommend this approach.

2. [**CocoaPods**](#plugin-installation-ios---cocoapods) - If you're building a native iOS app that is embedding React Native into it, or you simply prefer using [CocoaPods](https://cocoapods.org), then we recommend using the Podspec file that we ship as part of our plugin.

3. [**"Manual"**](#plugin-installation-ios---manual) - If you don't want to depend on any additional tools or are fine with a few extra installation steps (it's a one-time thing), then go with this approach.

#### Plugin Installation (iOS - RNPM)

1. As of v0.27 of React Native, `rnpm link` has already been merged into the React Native CLI. Simply run:
    ```
    react-native link react-native-code-push
    ```

    If your app uses a version of React Native that is lower than v0.27, run the following:
    ```
    rnpm link react-native-code-push
    ```

    *Note: If you don't already have RNPM installed, you can do so by simply running `npm i -g rnpm` and then executing the above command. If you already have RNPM installed, make sure you have v1.9.0+ in order to benefit from this one step install.*

And that's it! Isn't RNPM awesome? :)

#### Plugin Installation (iOS - CocoaPods)

1. Add the CodePush plugin dependency to your `Podfile`, pointing at the path where NPM installed it

    ```ruby
    pod 'CodePush', :path => './node_modules/react-native-code-push'
    ```

    CodePush depends on an internal copy of the `SSZipArchive` library, so if your project already includes it (either directly or via a transitive dependency), then you can install a version of CodePush which excludes it by depending specificaly on the `Core` subspec:

    ```ruby
    pod 'CodePush', :path => './node_modules/react-native-code-push', :subspecs => ['Core']
    ```

    *NOTE: The above paths needs to be relative to your app's `Podfile`, so adjust it as nec
    cessary.*

2. Run `pod install`

*NOTE: The CodePush `.podspec` depends on the `React` pod, and so in order to ensure that it can correctly use the version of React Native that your app is built with, please make sure to define the `React` dependency in your app's `Podfile` as explained [here](http://facebook.github.io/react-native/docs/embedded-app-ios.html#install-react-native-using-cocoapods).*

#### Plugin Installation (iOS - Manual)

1. Open your app's Xcode project

2. Find the `CodePush.xcodeproj` file within the `node_modules/react-native-code-push/ios` directory (or `node_modules/react-native-code-push` for <=`1.7.3-beta` installations) and drag it into the `Libraries` node in Xcode

    ![Add CodePush to project](https://cloud.githubusercontent.com/assets/8598682/13368613/c5c21422-dca0-11e5-8594-c0ec5bde9d81.png)

3. Select the project node in Xcode and select the "Build Phases" tab of your project configuration.

4. Drag `libCodePush.a` from `Libraries/CodePush.xcodeproj/Products` into the "Link Binary With Libraries" section of your project's "Build Phases" configuration.

    ![Link CodePush during build](https://cloud.githubusercontent.com/assets/516559/10322221/a75ea066-6c31-11e5-9d88-ff6f6a4d6968.png)

5. Click the plus sign underneath the "Link Binary With Libraries" list and select the `libz.tbd` library underneath the `iOS 9.1` node.

    ![Libz reference](https://cloud.githubusercontent.com/assets/116461/11605042/6f786e64-9aaa-11e5-8ca7-14b852f808b1.png)

    *Note: Alternatively, if you prefer, you can add the `-lz` flag to the `Other Linker Flags` field in the `Linking` section of the `Build Settings`.*

6. Under the "Build Settings" tab of your project configuration, find the "Header Search Paths" section and edit the value.
Add a new value, `$(SRCROOT)/../node_modules/react-native-code-push` and select "recursive" in the dropdown.

    ![Add CodePush library reference](https://cloud.githubusercontent.com/assets/516559/10322038/b8157962-6c30-11e5-9264-494d65fd2626.png)

### Plugin Configuration (iOS)

Once your Xcode project has been setup to build/link the CodePush plugin, you need to configure your app to consult CodePush for the location of your JS bundle, since it is responsible for synchronizing it with updates that are released to the CodePush server. To do this, perform the following steps:

1. Open up the `AppDelegate.m` file, and add an import statement for the CodePush headers:

    ```objective-c
    #import "CodePush.h"
    ```

2. Find the following line of code, which loads your JS Bundle from the app binary for production releases:

    ```objective-c
    jsCodeLocation = [[NSBundle mainBundle] URLForResource:@"main" withExtension:@"jsbundle"];
    ```

3. Replace it with this line:

    ```objective-c
    jsCodeLocation = [CodePush bundleURL];
    ```

This change configures your app to always load the most recent version of your app's JS bundle. On the first launch, this will correspond to the file that was compiled with the app. However, after an update has been pushed via CodePush, this will return the location of the most recently installed update.

*NOTE: The `bundleURL` method assumes your app's JS bundle is named `main.jsbundle`. If you have configured your app to use a different file name, simply call the `bundleURLForResource:` method (which assumes you're using the `.jsbundle` extension) or `bundleURLForResource:withExtension:` method instead, in order to overwrite that default behavior*

Typically, you're only going to want to use CodePush to resolve your JS bundle location within release builds, and therefore, we recommend using the `DEBUG` pre-processor macro to dynamically switch between using the packager server and CodePush, depending on whether you are debugging or not. This will make it much simpler to ensure you get the right behavior you want in production, while still being able to use the Chrome Dev Tools, live reload, etc. at debug-time.

```objective-c
NSURL *jsCodeLocation;

#ifdef DEBUG
    jsCodeLocation = [NSURL URLWithString:@"http://localhost:8081/index.ios.bundle?platform=ios&dev=true"];
#else
    jsCodeLocation = [CodePush bundleURL];
#endif
```

To let the CodePush runtime know which deployment it should query for updates against, open your app's `Info.plist` file and add a new entry named `CodePushDeploymentKey`, whose value is the key of the deployment you want to configure this app against (e.g. the key for the `Staging` deployment for the `FooBar` app). You can retrieve this value by running `code-push deployment ls <appName> -k` in the CodePush CLI (the `-k` flag is necessary since keys aren't displayed by default) and copying the value of the `Deployment Key` column which corresponds to the deployment you want to use (see below). Note that using the deployment's name (e.g. Staging) will not work. That "friendly name" is intended only for authenticated management usage from the CLI, and not for public consumption within your app.

![Deployment list](https://cloud.githubusercontent.com/assets/116461/11601733/13011d5e-9a8a-11e5-9ce2-b100498ffb34.png)

In order to effectively make use of the `Staging` and `Production` deployments that were created along with your CodePush app, refer to the [multi-deployment testing](#multi-deployment-testing) docs below before actually moving your app's usage of CodePush into production.

## Android Setup

In order to integrate CodePush into your Android project, perform the following steps:

### Plugin Installation (Android)

In order to accommodate as many developer preferences as possible, the CodePush plugin supports Android installation via two mechanisms:

1. [**RNPM**](#plugin-installation-android---rnpm) - [React Native Package Manager (RNPM)](https://github.com/rnpm/rnpm) is an awesome tool that provides the simplest installation experience possible for React Native plugins. If you're already using it, or you want to use it, then we recommend this approach.

2. [**"Manual"**](#plugin-installation-android---manual) - If you don't want to depend on any additional tools or are fine with a few extra installation steps (it's a one-time thing), then go with this approach.

#### Plugin Installation (Android - RNPM)

1. As of v0.27 of React Native, `rnpm link` has already been merged into the React Native CLI. Simply run:
    ```
    react-native link react-native-code-push
    ```

    If your app uses a version of React Native that is lower than v0.27, run the following:
    ```
    rnpm link react-native-code-push
    ```

    *Note: If you don't already have RNPM installed, you can do so by simply running `npm i -g rnpm` and then executing the above command.*

2. If you're using RNPM >=1.6.0, you will be prompted for the deployment key you'd like to use. If you don't already have it, you can retreive this value by running `code-push deployment ls <appName> -k`, or you can choose to ignore it (by simply hitting `<ENTER>`) and add it in later. To get started, we would recommend just using your `Staging` deployment key, so that you can test out the CodePush end-to-end.

3. (Only needed in v1.8.0+ of the plugin) In your `android/app/build.gradle` file, add the `codepush.gradle` file as an additional build task definition underneath `react.gradle`:

    ```gradle
    ...
    apply from: "../../node_modules/react-native/react.gradle"
    apply from: "../../node_modules/react-native-code-push/android/codepush.gradle"
    ...
    ```

And that's it for installation using RNPM! Continue below to the [Plugin Configuration](#plugin-configuration-android) section to complete the setup.

#### Plugin Installation (Android - Manual)

1. In your `android/settings.gradle` file, make the following additions:

    ```gradle
    include ':app', ':react-native-code-push'
    project(':react-native-code-push').projectDir = new File(rootProject.projectDir, '../node_modules/react-native-code-push/android/app')
    ```

2. In your `android/app/build.gradle` file, add the `:react-native-code-push` project as a compile-time dependency:

    ```gradle
    ...
    dependencies {
        ...
        compile project(':react-native-code-push')
    }
    ```

3. (Only needed in v1.8.0+ of the plugin) In your `android/app/build.gradle` file, add the `codepush.gradle` file as an additional build task definition underneath `react.gradle`:

    ```gradle
    ...
    apply from: "../../node_modules/react-native/react.gradle"
    apply from: "../../node_modules/react-native-code-push/android/codepush.gradle"
    ...
    ```

### Plugin Configuration (Android)

*Note: If you are using an older version (<=1.9.0-beta) of the CodePush plugin, please refer to [these docs](https://github.com/Microsoft/react-native-code-push/tree/e717eb024fe9d1810ac21c40c097f7bc165ea5f1#plugin-configuration-android---react-native--v0180) instead.*

After installing the plugin and syncing your Android Studio project with Gradle, you need to configure your app to consult CodePush for the location of your JS bundle, since it will "take control" of managing the current and all future versions. To do this:

**For React Native >= v0.29**

Update the `MainApplication.java` file to use CodePush via the following changes:

```java
...
// 1. Import the plugin class.
import com.microsoft.codepush.react.CodePush;

public class MainApplication extends Application implements ReactApplication {

    private final ReactNativeHost mReactNativeHost = new ReactNativeHost(this) {
        ...
        // 2. Override the getJSBundleFile method in order to let
        // the CodePush runtime determine where to get the JS
        // bundle location from on each app start
        @Override
        protected String getJSBundleFile() {
            return CodePush.getJSBundleFile();
        }

        @Override
        protected List<ReactPackage> getPackages() {
            // 3. Instantiate an instance of the CodePush runtime and add it to the list of
            // existing packages, specifying the right deployment key. If you don't already
            // have it, you can run "code-push deployment ls <appName> -k" to retrieve your key.
            return Arrays.<ReactPackage>asList(
                new MainReactPackage(),
                new CodePush("deployment-key-here", MainApplication.this, BuildConfig.DEBUG)
            );
        }
    };
}
```

**For React Native v0.19 - v0.28**

Update the `MainActivity.java` file to use CodePush via the following changes:

```java
...
// 1. Import the plugin class (if you used RNPM to install the plugin, this
// should already be done for you automatically so you can skip this step).
import com.microsoft.codepush.react.CodePush;

public class MainActivity extends ReactActivity {
    // 2. Override the getJSBundleFile method in order to let
    // the CodePush runtime determine where to get the JS
    // bundle location from on each app start
    @Override
    protected String getJSBundleFile() {
        return CodePush.getJSBundleFile();
    }

    @Override
    protected List<ReactPackage> getPackages() {
        // 3. Instantiate an instance of the CodePush runtime and add it to the list of
        // existing packages, specifying the right deployment key. If you don't already
        // have it, you can run "code-push deployment ls <appName> -k" to retrieve your key.
        return Arrays.<ReactPackage>asList(
            new MainReactPackage(),
            new CodePush("deployment-key-here", this, BuildConfig.DEBUG)
        );
    }

    ...
}
```

In order to effectively make use of the `Staging` and `Production` deployments that were created along with your CodePush app, refer to the [multi-deployment testing](#multi-deployment-testing) docs below before actually moving your app's usage of CodePush into production.

## Windows Setup

Once you've acquired the CodePush plugin, you need to integrate it into the Visual Studio project of your React Native app and configure it correctly. To do this, take the following steps:

### Plugin Installation (Windows)

1. Open the Visual Studio solution located at `windows\<AppName>\<AppName>.sln` within your app

2. Right-click the solution node in the `Solution Explorer` window and select the `Add -> Existing Project...` menu item

   ![Add Project](https://cloud.githubusercontent.com/assets/116461/14467164/ddf6312e-008e-11e6-8a10-44a8b44b5dfc.PNG)

3. Browse to the `node_modules\react-native-code-push\windows` directory, select the `CodePush.csproj` file and click `OK`

4. Back in the `Solution Explorer`, right-click the project node that is named after your app, and select the `Add -> Reference...` menu item

   ![Add Reference](https://cloud.githubusercontent.com/assets/116461/14467154/d833bc98-008e-11e6-8e95-09864b1f05ef.PNG)

5. Select the `Projects` tab on the left hand side, check the `CodePush` item and then click `OK`

   ![Add Reference Dialog](https://cloud.githubusercontent.com/assets/116461/14467147/cb805b6e-008e-11e6-964f-f856c59b65af.PNG)

### Plugin Configuration (Windows)

After installing the plugin, you need to configure your app to consult CodePush for the location of your JS bundle, since it will "take control" of managing the current and all future versions. To do this, update the `AppReactPage.cs` file to use CodePush via the following changes:

```c#
...
// 1. Import the CodePush namespace
using CodePush.ReactNative;
...
class AppReactPage : ReactPage
{
    // 2. Declare a private instance variable for the CodePushModule instance.
    private CodePushReactPackage codePushReactPackage;

    // 3. Update the JavaScriptBundleFile property to initalize the CodePush runtime,
    // specifying the right deployment key, then use it to return the bundle URL from
    // CodePush instead of statically from the binary. If you don't already have your
    // deployment key, you can run "code-push deployment ls <appName> -k" to retrieve it.
    public override string JavaScriptBundleFile
    {
        get
        {
            codePushReactPackage = new CodePushReactPackage("deployment-key-here", this);
            return codePushReactPackage.GetJavaScriptBundleFile();
        }
    }

    // 4. Add the codePushReactPackage instance to the list of existing packages.
    public override List<IReactPackage> Packages
    {
        get
        {
            return new List<IReactPackage>
            {
                new MainReactPackage(),
                ...
                codePushReactPackage
            };
        }
    }
    ...
}
```

## Plugin Usage

With the CodePush plugin downloaded and linked, and your app asking CodePush where to get the right JS bundle from, the only thing left is to add the necessary code to your app to control the following policies:

1. When (and how often) to check for an update? (e.g. app start, in response to clicking a button in a settings page, periodically at some fixed interval)

2. When an update is available, how to present it to the end user?

The simplest way to do this is to "CodePush-ify" your app's root component. To do so, you can choose one of the following two options:

* **Option 1: Wrap your root component with the `codePush` higher-order component:**

    ```javascript
    import codePush from "react-native-code-push";

    class MyApp extends Component {
    }

    MyApp = codePush(MyApp);
    ```

* **Option 2: Use the [ES7 decorator](https://github.com/wycats/javascript-decorators) syntax:**

    *NOTE: Decorators are not yet supported in Babel 6.x pending proposal update.* You may need to enable it by installing and using [babel-preset-react-native-stage-0](https://github.com/skevy/babel-preset-react-native-stage-0#babel-preset-react-native-stage-0).

    ```javascript
    import codePush from "react-native-code-push";

    @codePush
    class MyApp extends Component {
    }
    ```

By default, CodePush will check for updates on every app start. If an update is available, it will be silently downloaded, and installed the next time the app is restarted (either explicitly by the end user or by the OS), which ensures the least invasive experience for your end users. If an available update is mandatory, then it will be installed immediately, ensuring that the end user gets it as soon as possible.

If you would like your app to discover updates more quickly, you can also choose to sync up with the CodePush server every time the app resumes from the background.

```javascript
let codePushOptions = { checkFrequency: codePush.CheckFrequency.ON_APP_RESUME };

class MyApp extends Component {
}

MyApp = codePush(CodePushOptions)(MyApp);
```

Alternatively, if you want fine-grained control over when the check happens (e.g. a button press or timer interval), you can call [`CodePush.sync()`](#codepushsync) at any time with your desired `SyncOptions`, and optionally turn off CodePush's automatic checking by specifying a manual `checkFrequency`:

```javascript
let codePushOptions = { checkFrequency: codePush.CheckFrequency.MANUAL };

class MyApp extends Component {
    onButtonPress() {
        codePush.sync({
            updateDialog: true,
            installMode: codePush.installMode.IMMEDIATE
        });
    }

    render() {
        <View>
            <TouchableOpacity onPress={this.onButtonPress}>
                <Text>Check for updates</Text>
            </TouchableOpacity>
        </View>
    }
}

MyApp = codePush(CodePushOptions)(MyApp);
```

If you would like to display an update confirmation dialog (an "active install"), configure when an available update is installed (e.g. force an immediate restart) or customize the update experience in any other way, refer to the [`codePush()`](#codepush) API reference for information on how to tweak this default behavior.

*NOTE: If you are using [Redux](http://redux.js.org) and [Redux Saga](http://yelouafi.github.io/redux-saga/), you can alternatively use the [react-native-code-push-saga](http://github.com/lostintangent/react-native-code-push-saga) module, which allows you to customize when `sync` is called in a perhaps simpler/more idiomatic way.*

<a id="apple-note">*NOTE: While [Apple's developer agreement](https://developer.apple.com/programs/ios/information/iOS_Program_Information_4_3_15.pdf) fully allows performing over-the-air updates of JavaScript and assets (which is what enables CodePush!), it is against their policy for an app to display an update prompt. Because of this, we recommend that App Store-distributed apps don't enable the `updateDialog` option when calling `sync`, whereas Google Play and internally distributed apps (e.g. Enterprise, Fabric, HockeyApp) can choose to enable/customize it.*</a>

## Releasing Updates

Once your app has been configured and distributed to your users, and you've made some JS and/or asset changes, it's time to instantly release them! The simplest (and recommended) way to do this is to use the `release-react` command in the CodePush CLI, which will handle bundling your JavaScript and asset files and releasing the update to the CodePush server.

In it's most basic form, this command only requires two parameters: your app name and the platform you are bundling the update for (either `ios` or `android`).

```shell
code-push release-react <appName> <platform>

code-push release-react MyApp ios
code-push release-react MyApp-Android android
```

The `release-react` command enables such a simple workflow because it provides many sensible defaults (e.g. generating a release bundle, assuming your app's entry file on iOS is either `index.ios.js` or `index.js`). However, all of these defaults can be customized to allow incremental flexibility as necessary, which makes it a good fit for most scenarios.

```shell
# Release a mandatory update with a changelog
code-push release-react MyApp ios -m --description "Modified the header color"

# Release an update for an app that uses a non-standard entry file name, and also capture
# the sourcemap file generated by react-native bundle
code-push release-react MyApp ios --entryFile MyApp.js --sourcemapOutput ../maps/MyApp.map

# Release a dev Android build to just 1/4 of your end users
code-push release-react MyApp-Android android --rollout 25% --dev true

# Release an update that targets users running any 1.1.* binary, as opposed to
# limiting the update to exact version name in the build.gradle file
code-push release-react MyApp-Android android --targetBinaryVersion "~1.1.0"

```

The CodePush client supports differential updates, so even though you are releasing your JS bundle and assets on every update, your end users will only actually download the files they need. The service handles this automatically so that you can focus on creating awesome apps and we can worry about optimizing end user downloads.

For more details about how the `release-react` command works, as well as the various parameters it exposes, refer to the [CLI docs](https://github.com/Microsoft/code-push/tree/master/cli#releasing-updates-react-native). Additionally, if you would prefer to handle running the `react-native bundle` command yourself, and therefore, want an even more flexible solution than `release-react`, refer to the [`release` command](https://github.com/Microsoft/code-push/tree/master/cli#releasing-updates-general) for more details.

If you run into any issues, or have any questions/comments/feedback, you can ping us within the [#code-push](https://discord.gg/0ZcbPKXt5bWxFdFu) channel on Reactiflux, [e-mail us](mailto:codepushfeed@microsoft.com) and/or check out the [troubleshooting](#debugging--troubleshooting) details below.

## Multi-Deployment Testing

In our [getting started](#getting-started) docs, we illustrated how to configure the CodePush plugin using a specific deployment key. However, in order to effectively test your releases, it is critical that you leverage the `Staging` and `Production` deployments that are auto-generated when you first created your CodePush app (or any custom deployments you may have created). This way, you never release an update to your end users that you haven't been able to validate yourself.

*NOTE: Our client-side rollback feature can help unblock users after installing a release that resulted in a crash, and server-side rollbacks (i.e. `code-push rollback`) allow you to prevent additional users from installing a bad release once it's been identified. However, it's obviously better if you can prevent an erroneous update from being broadly released in the first place.*

Taking advantage of the `Staging` and `Production` deployments allows you to achieve a workflow like the following (feel free to customize!):

1. Release a CodePush update to your `Staging` deployment using the `code-push release-react` command (or `code-push release` if you need more control)

2. Run your staging/beta build of your app, sync the update from the server, and verify it works as expected

3. Promote the tested release from `Staging` to `Production` using the `code-push promote` command

4. Run your production/release build of your app, sync the update from the server and verify it works as expected

*NOTE: If you want to get really fancy, you can even choose to perform a "staged rollout" as part of #3, which allows you to mitigate additional potential risk with the update (e.g. did your testing in #2 touch all possible devices/conditions?) by only making the production update available to a percentage of your users (e.g. `code-push promote <APP_NAME> Staging Production -r 20%`). Then, after waiting for a reasonable amount of time to see if any crash reports or customer feedback comes in, you can expand it to your entire audience by running `code-push patch <APP_NAME> Production -r 100%`.*

You'll notice that the above steps refer to a "staging build" and "production build" of your app. If your build process already generates distinct binaries per "environment", then you don't need to read any further, since swapping out CodePush deployment keys is just like handling environment-specific config for any other service your app uses (e.g. Facebook). However, if you're looking for examples on how to setup your build process to accommodate this, then refer to the following sections, depending on the platform(s) your app is targeting.

### Android

The [Android Gradle plugin](http://google.github.io/android-gradle-dsl/current/index.html) allows you to define custom config settings for each "build type" (e.g. debug, release), which in turn are generated as properties on the `BuildConfig` class that you can reference from your Java code. This mechanism allows you to easily configure your debug builds to use your CodePush staging deployment key and your release builds to use your CodePush production deployment key.

To set this up, perform the following steps:

1. Open your app's `build.gradle` file (e.g. `android/app/build.gradle` in standard React Native projects)

2. Find the `android { buildTypes {} }` section and define `buildConfigField` entries for both your `debug` and `release` build types, which reference your `Staging` and `Production` deployment keys respectively. If you prefer, you can define the key literals in your `gradle.properties` file, and then reference them here. Either way will work, and it's just a matter of personal preference.

    ```groovy
    android {
        ...
        buildTypes {
            debug {
                ...
                buildConfigField "String", "CODEPUSH_KEY", '"<INSERT_STAGING_KEY>"'
                ...
            }

            release {
                ...
                buildConfigField "String", "CODEPUSH_KEY", '"<INSERT_PRODUCTION_KEY>"'
                ...
            }
        }
        ...
    }
    ```

    *NOTE: As a reminder, you can retrieve these keys by running `code-push deployment ls <APP_NAME> -k` from your terminal.*

4. Open up your `MainActivity.java` file and change the `CodePush` constructor to pass the deployment key in via the build config you just defined, as opposed to a string literal.

    ```java
    new CodePush(BuildConfig.CODEPUSH_KEY, this, BuildConfig.DEBUG);
    ```

    *Note: If you gave your build setting a different name in your Gradle file, simply make sure to reflect that in your Java code.*

And that's it! Now when you run or build your app, your debug builds will automatically be configured to sync with your `Staging` deployment, and your release builds will be configured to sync with your `Production` deployment.

*NOTE: By default, the `react-native run-android` command builds and deploys the debug version of your app, so if you want to test out a release/production build, simply run `react-native run-android --variant release. Refer to the [React Native docs](http://facebook.github.io/react-native/docs/signed-apk-android.html#conten) for details about how to configure and create release builds for your Android apps.*

If you want to be able to install both debug and release builds simultaneously on the same device (highly recommended!), then you need to ensure that your debug build has a unique identity and icon from your release build. Otherwise, neither the OS nor you will be able to differentiate between the two. You can achieve this by performing the following steps:

1. In your `build.gradle` file, specify the [`applicationIdSuffix`](http://google.github.io/android-gradle-dsl/current/com.android.build.gradle.internal.dsl.BuildType.html#com.android.build.gradle.internal.dsl.BuildType:applicationIdSuffix) field for your debug build type, which gives your debug build a unique identity for the OS (e.g. `com.foo` vs. `com.foo.debug`).

```groovy
buildTypes {
    debug {
        applicationIdSuffix ".debug"
    }
}
```

2. Create the `app/src/debug/res` directory structure in your app, which allows overriding resources (e.g. strings, icons, layouts) for your debug builds

3. Create a `values` directory underneath the debug res directory created in #2, and copy the existing `strings.xml` file from the `app/src/main/res/values` directory

4. Open up the new debug `strings.xml` file and change the `<string name="app_name">` element's value to something else (e.g. `foo-debug`). This ensures that your debug build now has a distinct display name, so that you can differentiate it from your release build.

5. Optionally, create "mirrored" directories in the `app/src/debug/res` directory for all of your app's icons that you want to change for your debug build. This part isn't technically critical, but it can make it easier to quickly spot your debug builds on a device if its icon is noticeable different.

And that's it! View [here](http://tools.android.com/tech-docs/new-build-system/resource-merging) for more details on how resource merging works in Android.

### iOS

Xcode allows you to define custom build settings for each "configuration" (e.g. debug, release), which can then be referenced as the value of keys within the `Info.plist` file (e.g. the `CodePushDeploymentKey` setting). This mechanism allows you to easily configure your builds to produce binaries, which are configured to synchronize with different CodePush deployments.

To set this up, perform the following steps:

1. Open up your Xcode project and select your project in the `Project navigator` window

2. Ensure the project node is selected, as opposed to one of your targets

3. Select the `Info` tab

4. Click the `+` button within the `Configurations` section and select `Duplicate "Release" Configuration`

   ![Configuration](https://cloud.githubusercontent.com/assets/116461/16101597/088714c0-331c-11e6-9504-5469d9a59d74.png)

5. Name the new configuration `Staging` (or whatever you prefer)

6. Select the `Build Settings` tab

7. Click the `+` button on the toolbar and select `Add User-Defined Setting`

   ![Setting](https://cloud.githubusercontent.com/assets/116461/15764165/a16dbe30-28dd-11e6-94f2-fa3b7eb0c7de.png)

8. Name this new setting something like `CODEPUSH_KEY`, expand it, and specify your `Staging` deployment key for the `Staging` config and your `Production` deployment key for the `Release` config.

    ![Setting Keys](https://cloud.githubusercontent.com/assets/8598682/16821919/fc1eac4a-490d-11e6-9b11-128129c24b80.png)

    *NOTE: As a reminder, you can retrieve these keys by running `code-push deployment ls <APP_NAME> -k` from your terminal.*

9. Open your project's `Info.plist` file and change the value of your `CodePushDeploymentKey` entry to `$(CODEPUSH_KEY)`

    ![Infoplist](https://cloud.githubusercontent.com/assets/116461/15764252/3ac8aed2-28de-11e6-8c19-2270ae9857a7.png)

And that's it! Now when you run or build your app, your staging builds will automatically be configured to sync with your `Staging` deployment, and your release builds will be configured to sync with your `Production` deployment.

Additionally, if you want to give them seperate names and/or icons, you can modify the `Product Name` and `Asset Catalog App Icon Set Name` build settings, which will allow your staging builds to be distinguishable from release builds when installed on the same device.

## Dynamic Deployment Assignment

The above section illustrated how you can leverage multiple CodePush deployments in order to effectively test your updates before broadly releasing them to your end users. However, since that workflow statically embeds the deployment assignment into the actual binary, a staging or production build will only ever sync updates from that deployment. In many cases, this is sufficient, since you only want your team, customers, stakeholders, etc. to sync with your pre-production releases, and therefore, only they need a build that knows how to sync with staging. However, if you want to be able to perform A/B tests, or provide early access of your app to certain users, it can prove very useful to be able to dynamically place specific users (or audiences) into specific deployments at runtime.

In order to achieve this kind of workflow, all you need to do is specify the deployment key you want the current user to syncronize with when calling the `codePush` method. When specified, this key will override the "default" one that was provided in your app's `Info.plist` (iOS) or `MainActivity.java` (Android) files. This allows you to produce a build for staging or production, that is also capable of being dynamically "redirected" as needed.

```javascript
// Imagine that "userProfile" is a prop that this component received
// which includes the deployment key that the current user should use.
codePush.sync({ deploymentKey: userProfile.CODEPUSH_KEY });
```

With that change in place, now it's just a matter of choosing how your app determines the right deployment key for the current user. In practice, there are typically two solutions for this:

1. Expose a user-visible mechanism for changing deployments at any time. For example, your settings page could have a toggle for enabling "beta" access. This model works well if you're not concerned with the privacy of your pre-production updates, and you have power users that may want to opt-in to earlier (and potentially buggy) updates at their own will (kind of like Chrome channels). However, this solution puts the decision in the hands of your users, which doesn't help you perform A/B tests transparently.

2. Annotate the server-side profile of your users with an additional piece of metadata which indicates the deployment they should sync with. By default, your app could just use the binary-embedded key, but after a user has authenticated, your server can choose to "redirect" them to a different deployment, which allows you to incrementally place certain users or groups in different deployments as needed. You could even choose to store the server-response in local storage so that it becomes the new default. How you store the key alongside your user's profiles is entirely up to your authentication solution (e.g. Auth0, Firebase, custom DB + REST API), but is generally pretty trivial to do.

*NOTE: If needed, you could also implement a hybrid solution that allowed your end-users to toggle between different deployments, while also allowing your server to override that decision. This way, you have a hierarchy of "deployment resolution" that ensures your app has the ability to update itself out-of-the-box, your end users can feel rewarded by getting early access to bits, but you also have the ability to run A/B tests on your users as needed.*

Since we recommend using the `Staging` deployment for pre-release testing of your updates (as explained in the previous section), it doesn't neccessarily make sense to use it for performing A/B tests on your users, as opposed to allowing early-access (as explained in option #1 above). Therefore, we recommend making full use of custom app deployments, so that you can segment your users however makes sense for your needs. For example, you could create long-term or even one-off deployments, release a variant of your app to it, and then place certain users into it in order to see how they engage.

```javascript
// #1) Create your new deployment to hold releases of a specific app variant
code-push deployment add [APP_NAME] test-variant-one

// #2) Target any new releases at that custom deployment
code-push release-react [APP_NAME] ios -d test-variant-one
```

*NOTE: The total user count that is reported in your deployment's "Install Metrics" will take into account users that have "switched" from one deployment to another. For example, if your `Production` deployment currently reports having 1 total user, but you dynamically switch that user to `Staging`, then the `Production` deployment would report 0 total users, while `Staging` would report 1 (the user that just switched). This behavior allows you to accurately track your release adoption, even in the event of using a runtime-based deployment redirection solution.*

---

## API Reference

The CodePush plugin is made up of two components:

1. A JavaScript module, which can be imported/required, and allows the app to interact with the service during runtime (e.g. check for updates, inspect the metadata about the currently running app update).

2. A native API (Objective-C and Java) which allows the React Native app host to bootstrap itself with the right JS bundle location.

The following sections describe the shape and behavior of these APIs in detail:

### JavaScript API Reference

When you require `react-native-code-push`, the module object provides the following top-level methods in addition to the root-level [component decorator](#codepush):

* [allowRestart](#codepushallowrestart): Re-allows programmatic restarts to occur as a result of an update being installed, and optionally, immediately restarts the app if a pending update had attempted to restart the app while restarts were disallowed. This is an advanced API and is only necessary if your app explicitly disallowed restarts via the `disallowRestart` method.

* [checkForUpdate](#codepushcheckforupdate): Asks the CodePush service whether the configured app deployment has an update available.

* [disallowRestart](#codepushdisallowrestart): Temporarily disallows any programmatic restarts to occur as a result of a CodePush update being installed. This is an advanced API, and is useful when a component within your app (e.g. an onboarding process) needs to ensure that no end-user interruptions can occur during its lifetime.

* [getCurrentPackage](#codepushgetcurrentpackage): Retrieves the metadata about the currently installed update (e.g. description, installation time, size). *NOTE: As of `v1.10.3-beta` of the CodePush module, this method is deprecated in favor of [`getUpdateMetadata`](#codepushgetupdatemetadata)*.

* [getUpdateMetadata](#codepushgetupdatemetadata): Retrieves the metadata for an installed update (e.g. description, mandatory).

* [notifyAppReady](#codepushnotifyappready): Notifies the CodePush runtime that an installed update is considered successful. If you are manually checking for and installing updates (i.e. not using the [sync](#codepushsync) method to handle it all for you), then this method **MUST** be called; otherwise CodePush will treat the update as failed and rollback to the previous version when the app next restarts.

* [restartApp](#codepushrestartapp): Immediately restarts the app. If there is an update pending, it will be immediately displayed to the end user. Otherwise, calling this method simply has the same behavior as the end user killing and restarting the process.

* [sync](#codepushsync): Allows checking for an update, downloading it and installing it, all with a single call. Unless you need custom UI and/or behavior, we recommend most developers to use this method when integrating CodePush into their apps

#### codePush

```javascript
<<<<<<< HEAD
codePush(rootComponent: React.Component): React.Component;
codePush(options: CodePushOptions)(rootComponent: React.Component): React.Component;
=======
codePush(options: CodePushOptions)(rootComponent: React.Component): React.Component; // Wrapper function

@codePush(options: CodePushOptions) // Decorator; Requires ES7 support
>>>>>>> 88d325d2
```

Used to wrap a React component inside a "higher order" React component that knows how to synchronize your app's JavaScript bundle and image assets when it is mounted. Internally, the higher-order component calls [`sync`](#codepushsync) inside its `componentDidMount` lifecycle handle, which in turns performs an update check, downloads the update if it exists and installs the update for you.

This decorator provides support for letting you customize its behaviour to easily enable apps with different requirements. Below are some examples of ways you can use it (you can pick one or even use a combination):

1. **Silent sync on app start** *(the simplest, default behavior)*. Your app will automatically download available updates, and apply them the next time the app restarts (e.g. the OS or end user killed it, or the device was restarted). This way, the entire update experience is "silent" to the end user, since they don't see any update prompt and/or "synthetic" app restarts.

    ```javascript
    // Fully silent update which keeps the app in
    // sync with the server, without ever
    // interrupting the end user
<<<<<<< HEAD
    @codePush
=======
>>>>>>> 88d325d2
    class MyApp extends Component {}
    codePush()(MyApp);
    ```

2. **Silent sync everytime the app resumes**. Same as 1, except we check for updates, or apply an update if one exists every time the app returns to the foreground after being "backgrounded".

    ```javascript
    // Sync for updates everytime the app resumes.
    class MyApp extends Component {}
    codePush({ checkFrequency: codePush.CheckFrequency.ON_APP_RESUME, installMode: codePush.InstallMode.ON_NEXT_RESUME })(MyApp);
    ```

3. **Interactive**. When an update is available, prompt the end user for permission before downloading it, and then immediately apply the update. If an update was released using the `mandatory` flag, the end user would still be notified about the update, but they wouldn't have the choice to ignore it.

    ```javascript
    // Active update, which lets the end user know
    // about each update, and displays it to them
    // immediately after downloading it
    class MyApp extends Component {}
    codePush({ updateDialog: true, installMode: codePush.InstallMode.IMMEDIATE })(MyApp);
    ```

4. **Log/display progress**. While the app is syncing with the server for updates, make use of the `codePushStatusDidChange` and/or `codePushDownloadDidProgress` event hooks to log down the different stages of this process, or even display a progress bar to the user.

    ```javascript
    // Make use of the event hooks to keep track of
    // the different stages of the sync process.
<<<<<<< HEAD
    @codePush
=======
>>>>>>> 88d325d2
    class MyApp extends Component {
        codePushStatusDidChange(status) {
            switch(syncStatus) {
                case codePush.SyncStatus.CHECKING_FOR_UPDATE:
                    console.log("Checking for updates.");
                    break;
                case codePush.SyncStatus.DOWNLOADING_PACKAGE:
                    console.log("Downloading package.");
                    break;
                case codePush.SyncStatus.INSTALLING_UPDATE:
                    console.log("Installing update.");
                    break;
                case codePush.SyncStatus.UP_TO_DATE:
                    console.log("Installing update.");
                    break;
                case codePush.SyncStatus.UPDATE_INSTALLED:
                    console.log("Update installed.");
                    break;
            }
        }

        codePushDownloadDidProgress(progress) {
            console.log(progess.receivedBytes + " of " + progress.totalBytes + " received.");
        }
    }
    codePush()(MyApp);
    ```

##### CodePushOptions

The `codePush` decorator accepts an "options" object that allows you to customize numerous aspects of the default behavior mentioned above:

* __checkFrequency__ *(codePush.CheckFrequency)* - Specifies when you would like to check for updates. Defaults to `codePush.CheckFrequency.ON_APP_START`. Refer to the [`CheckFrequency`](#checkfrequency) enum reference for a description of the available options and what they do.

* __deploymentKey__ *(String)* - Specifies the deployment key you want to query for an update against. By default, this value is derived from the `Info.plist` file (iOS) and `MainActivity.java` file (Android), but this option allows you to override it from the script-side if you need to dynamically use a different deployment.

* __installMode__ *(codePush.InstallMode)* - Specifies when you would like to install optional updates (i.e. those that aren't marked as mandatory). Defaults to `codePush.InstallMode.ON_NEXT_RESTART`. Refer to the [`InstallMode`](#installmode) enum reference for a description of the available options and what they do.

* __mandatoryInstallMode__ *(codePush.InstallMode)* - Specifies when you would like to install updates which are marked as mandatory. Defaults to `codePush.InstallMode.IMMEDIATE`. Refer to the [`InstallMode`](#installmode) enum reference for a description of the available options and what they do.

* __minimumBackgroundDuration__ *(Number)* - Specifies the minimum number of seconds that the app needs to have been in the background before restarting the app. This property only applies to updates which are installed using `InstallMode.ON_NEXT_RESUME`, and can be useful for getting your update in front of end users sooner, without being too obtrusive. Defaults to `0`, which has the effect of applying the update immediately after a resume, regardless how long it was in the background.

* __updateDialog__ *(UpdateDialogOptions)* - An "options" object used to determine whether a confirmation dialog should be displayed to the end user when an update is available, and if so, what strings to use. Defaults to `null`, which has the effect of disabling the dialog completely. Setting this to any truthy value will enable the dialog with the default strings, and passing an object to this parameter allows enabling the dialog as well as overriding one or more of the default strings. Before enabling this option within an App Store-distributed app, please refer to [this note](#user-content-apple-note).

    The following list represents the available options and their defaults:

    * __appendReleaseDescription__ *(Boolean)* - Indicates whether you would like to append the description of an available release to the notification message which is displayed to the end user. Defaults to `false`.

    * __descriptionPrefix__ *(String)* - Indicates the string you would like to prefix the release description with, if any, when displaying the update notification to the end user. Defaults to `" Description: "`

    * __mandatoryContinueButtonLabel__ *(String)* - The text to use for the button the end user must press in order to install a mandatory update. Defaults to `"Continue"`.

    * __mandatoryUpdateMessage__ *(String)* - The text used as the body of an update notification, when the update is specified as mandatory. Defaults to `"An update is available that must be installed."`.

    * __optionalIgnoreButtonLabel__ *(String)* - The text to use for the button the end user can press in order to ignore an optional update that is available. Defaults to `"Ignore"`.

    * __optionalInstallButtonLabel__ *(String)* - The text to use for the button the end user can press in order to install an optional update. Defaults to `"Install"`.

    * __optionalUpdateMessage__ *(String)* - The text used as the body of an update notification, when the update is optional. Defaults to `"An update is available. Would you like to install it?"`.

    * __title__ *(String)* - The text used as the header of an update notification that is displayed to the end user. Defaults to `"Update available"`.

##### codePushStatusDidChange (event hook)

Called when the sync process moves from one stage to another in the overall update process. The event hook is called with a status code which represents the current state, and can be any of the [`SyncStatus`](#syncstatus) values.

##### codePushDownloadDidProgress (event hook)

Called periodically when an available update is being downloaded from the CodePush server. The method is called with a `DownloadProgress` object, which contains the following two properties:

* __totalBytes__ *(Number)* - The total number of bytes expected to be received for this update (i.e. the size of the set of files which changed from the previous release).

* __receivedBytes__ *(Number)* - The number of bytes downloaded thus far, which can be used to track download progress.

#### codePush.allowRestart

```javascript
codePush.allowRestart(): void;
```

Re-allows programmatic restarts to occur, that would have otherwise been rejected due to a previous call to `disallowRestart`. If `disallowRestart` was never called in the first place, then calling this method will simply result in a no-op.

If a CodePush update is currently pending, which attempted to restart the app (e.g. it used `InstallMode.IMMEDIATE`), but was blocked due to `disallowRestart` having been called, then calling `allowRestart` will result in an immediate restart. This allows the update to be applied as soon as possible, without interrupting the end user during critical workflows (e.g. an onboarding process).

For example, calling `allowRestart` would trigger an immediate restart if either of the three scenarios mentioned in the [`disallowRestart` docs](#codepushdisallowrestart) occured after `disallowRestart` was called. However, calling `allowRestart` wouldn't trigger a restart if the following were true:

1. No CodePush updates were installed since the last time `disallowRestart` was called, and therefore, there isn't any need to restart anyways.

2. There is currently a pending CodePush update, but it was installed via `InstallMode.ON_NEXT_RESTART`, and therefore, doesn't require a programmatic restart.

3. There is currently a pending CodePush update, but it was installed via `InstallMode.ON_NEXT_RESUME` and the app hasn't been put into the background yet, and therefore, there isn't a need to programmatically restart yet.

4. No calls to `restartApp` were made since the last time `disallowRestart` was called.

This behavior ensures that no restarts will be triggered as a result of calling `allowRestart` unless one was explictly requested during the disallowed period. In this way, `allowRestart` is somewhat similar to calling `restartApp(true)`, except the former will only trigger a restart if the currently pending update wanted to restart, whereas the later would restart as long as an update is pending.

See [disallowRestart](#codepushdisallowrestart) for an example of how this method can be used.

#### codePush.checkForUpdate

```javascript
codePush.checkForUpdate(deploymentKey: String = null): Promise<RemotePackage>;
```

Queries the CodePush service to see whether the configured app deployment has an update available. By default, it will use the deployment key that is configured in your `Info.plist` file (iOS), or `MainActivity.java` file (Android), but you can override that by specifying a value via the optional `deploymentKey` parameter. This can be useful when you want to dynamically "redirect" a user to a specific deployment, such as allowing "early access" via an easter egg or a user setting switch.

This method returns a `Promise` which resolves to one of two possible values:

1. `null` if there is no update available. This can occur in the following scenarios:

    1. The configured deployment doesn't contain any releases, and therefore, nothing to update.
    2. The latest release within the configured deployment is targeting a different binary version than what you're currently running (either older or newer).
    3. The currently running app already has the latest release from the configured deployment, and therefore, doesn't need it again.
    4. The latest release within the configured deployment is currently marked as disabled, and therefore, isn't allowed to be downloaded.
    5. The latest release within the configured deployment is in an "active rollout" state, and the requesting device doesn't fall within the percentage of users who are eligible for it.

2. A [`RemotePackage`](#remotepackage) instance which represents an available update that can be inspected and/or subsequently downloaded.

Example Usage:

```javascript
codePush.checkForUpdate()
.then((update) => {
    if (!update) {
        console.log("The app is up to date!");
    } else {
        console.log("An update is available! Should we download it?");
    }
});
```

#### codePush.disallowRestart

```javascript
codePush.disallowRestart(): void;
```

Temporarily disallows programmatic restarts to occur as a result of either of following scenarios:

1. A CodePush update is installed using `InstallMode.IMMEDIATE`
2. A CodePush update is installed using `InstallMode.ON_NEXT_RESUME` and the app is resumed from the background (optionally being throttled by the `minimumBackgroundDuration` property)
3. The `restartApp` method was called

*NOTE: #1 and #2 effectively work by calling `restartApp` for you, so you can think of `disallowRestart` as blocking any call to `restartApp`, regardless if your app calls it directly or indirectly.*

After calling this method, any calls to `sync` would still be allowed to check for an update, download it and install it, but an attempt to restart the app would be queued until `allowRestart` is called. This way, the restart request is captured and can be "flushed" whenever you want to allow it to occur.

This is an advanced API, and is primarily useful when individual components within your app (e.g. an onboarding process) need to ensure that no end-user interruptions can occur during their lifetime, while continuing to allow the app to keep syncing with the CodePush server at its own pace and using whatever install modes are appropriate. This has the benefit of allowing the app to discover and download available updates as soon as possible, while also preventing any disruptions during key end-user experiences.

As an alternative, you could also choose to simply use `InstallMode.ON_NEXT_RESTART` whenever calling `sync` (which will never attempt to programmatically restart the app), and then explicity calling `restartApp` at points in your app that you know it is "safe" to do so. `disallowRestart` provides an alternative approach to this when the code that synchronizes with the CodePush server is separate from the code/components that want to enforce a no-restart policy.

Example Usage:

```javascript
class OnboardingProcess extends Component {
    ...

    componentWillMount() {
        // Ensure that any CodePush updates which are
        // synchronized in the background can't trigger
        // a restart while this component is mounted.
        codePush.disallowRestart();
    }

    componentWillUnmount() {
        // Reallow restarts, and optionally trigger
        // a restart if one was currently pending.
        codePush.allowRestart();
    }

    ...
}
```

#### codePush.getCurrentPackage

*NOTE: This method is considered deprecated as of `v1.10.3-beta` of the CodePush module. If you're running this version (or newer), we would recommend using the [`codePush.getUpdateMetadata`](#codepushgetupdatemetadata) instead, since it has more predictable behavior.*

```javascript
codePush.getCurrentPackage(): Promise<LocalPackage>;
```

Retrieves the metadata about the currently installed "package" (e.g. description, installation time). This can be useful for scenarios such as displaying a "what's new?" dialog after an update has been applied or checking whether there is a pending update that is waiting to be applied via a resume or restart.

This method returns a `Promise` which resolves to one of two possible values:

1. `null` if the app is currently running the JS bundle from the binary and not a CodePush update. This occurs in the following scenarios:

    1. The end-user installed the app binary and has yet to install a CodePush update
    1. The end-user installed an update of the binary (e.g. from the store), which cleared away the old CodePush updates, and gave precedence back to the JS binary in the binary.

2. A [`LocalPackage`](#localpackage) instance which represents the metadata for the currently running CodePush update.

Example Usage:

```javascript
codePush.getCurrentPackage()
.then((update) => {
    // If the current app "session" represents the first time
    // this update has run, and it had a description provided
    // with it upon release, let's show it to the end user
    if (update.isFirstRun && update.description) {
        // Display a "what's new?" modal
    }
});
```

#### codePush.getUpdateMetadata

```javascript
codePush.getUpdateMetadata(updateState: UpdateState = UpdateState.RUNNING): Promise<LocalPackage>;
```

Retrieves the metadata for an installed update (e.g. description, mandatory) whose state matches the specified `updateState` parameter. This can be useful for scenarios such as displaying a "what's new?" dialog after an update has been applied or checking whether there is a pending update that is waiting to be applied via a resume or restart. For more details about the possible update states, and what they represent, refer to the [UpdateState reference](#updatestate).

This method returns a `Promise` which resolves to one of two possible values:

1. `null` if an update with the specified state doesn't currently exist. This occurs in the following scenarios:

    1. The end-user hasn't installed any CodePush updates yet, and therefore, no metadata is available for any updates, regardless what you specify as the `updateState` parameter.

    2. The end-user installed an update of the binary (e.g. from the store), which cleared away the old CodePush updates, and gave precedence back to the JS binary in the binary. Therefore, it would exhibit the same behavior as #1

    3. The `updateState` parameter is set to `UpdateState.RUNNING`, but the app isn't currently running a CodePush update. There may be a pending update, but the app hasn't been restarted yet in order to make it active.

    4. The `updateState` parameter is set to `UpdateState.PENDING`, but the app doesn't have any currently pending updates.

2. A [`LocalPackage`](#localpackage) instance which represents the metadata for the currently requested CodePush update (either the running or pending).

Example Usage:

```javascript
// Check if there is currently a CodePush update running, and if
// so, register it with the HockeyApp SDK (https://github.com/slowpath/react-native-hockeyapp)
// so that crash reports will correctly display the JS bundle version the user was running.
codePush.getUpdateMetadata().then((update) => {
    if (update) {
        hockeyApp.addMetadata({ CodePushRelease: update.label });
    }
});

// Check to see if there is still an update pending.
codePush.getUpdateMetadata(UpdateState.PENDING).then((update) => {
    if (update) {
        // There's a pending update, do we want to force a restart?
    }
});
```

#### codePush.notifyAppReady

```javascript
codePush.notifyAppReady(): Promise<void>;
```

Notifies the CodePush runtime that a freshly installed update should be considered successful, and therefore, an automatic client-side rollback isn't necessary. It is mandatory to call this function somewhere in the code of the updated bundle. Otherwise, when the app next restarts, the CodePush runtime will assume that the installed update has failed and roll back to the previous version. This behavior exists to help ensure that your end users aren't blocked by a broken update.

If you are using the `sync` function, and doing your update check on app start, then you don't need to manually call `notifyAppReady` since `sync` will call it for you. This behavior exists due to the assumption that the point at which `sync` is called in your app represents a good approximation of a successful startup.

*NOTE: This method is also aliased as `notifyApplicationReady` (for backwards compatibility).*

#### codePush.restartApp

```javascript
codePush.restartApp(onlyIfUpdateIsPending: Boolean = false): void;
```

Immediately restarts the app. If a truthy value is provided to the `onlyIfUpdateIsPending` parameter, then the app will only restart if there is actually a pending update waiting to be applied.

This method is for advanced scenarios, and is primarily useful when the following conditions are true:

1. Your app is specifying an install mode value of `ON_NEXT_RESTART` or `ON_NEXT_RESUME` when calling the `sync` or `LocalPackage.install` methods. This has the effect of not applying your update until the app has been restarted (by either the end user or OS)	or resumed, and therefore, the update won't be immediately displayed to the end user.

2. You have an app-specific user event (e.g. the end user navigated back to the app's home route) that allows you to apply the update in an unobtrusive way, and potentially gets the update in front of the end user sooner then waiting until the next restart or resume.

#### codePush.sync

```javascript
codePush.sync(options: Object, syncStatusChangeCallback: function(syncStatus: Number), downloadProgressCallback: function(progress: DownloadProgress)): Promise<Number>;
```

Synchronizes your app's JavaScript bundle and image assets with the latest release to the configured deployment. Unlike the [checkForUpdate](#codepushcheckforupdate) method, which simply checks for the presence of an update, and let's you control what to do next, `sync` handles the update check, download and installation experience for you.

This method provides support for two different (but customizable) "modes" to easily enable apps with different requirements:

1. **Silent mode** *(the default behavior)*, which automatically downloads available updates, and applies them the next time the app restarts (e.g. the OS or end user killed it, or the device was restarted). This way, the entire update experience is "silent" to the end user, since they don't see any update prompt and/or "synthetic" app restarts.

2. **Active mode**, which when an update is available, prompts the end user for permission before downloading it, and then immediately applies the update. If an update was released using the `mandatory` flag, the end user would still be notified about the update, but they wouldn't have the choice to ignore it.

Example Usage:

```javascript
// Fully silent update which keeps the app in
// sync with the server, without ever
// interrupting the end user
codePush.sync();

// Active update, which lets the end user know
// about each update, and displays it to them
// immediately after downloading it
codePush.sync({ updateDialog: true, installMode: codePush.InstallMode.IMMEDIATE });
```

*Note: If you want to decide whether you check and/or download an available update based on the end user's device battery level, network conditions, etc. then simply wrap the call to `sync` in a condition that ensures you only call it when desired.*

##### SyncOptions

While the `sync` method tries to make it easy to perform silent and active updates with little configuration, it accepts an "options" object that allows you to customize numerous aspects of the default behavior mentioned above. The options available are identical to the [CodePushOptions](#codepushoptions), with the exception of the `checkFrequency` option:

* __deploymentKey__ *(String)* - Refer to [`CodePushOptions`](#codepushoptions).

* __installMode__ *(codePush.InstallMode)* - Refer to [`CodePushOptions`](#codepushoptions).

* __mandatoryInstallMode__ *(codePush.InstallMode)* - Refer to [`CodePushOptions`](#codepushoptions).

* __minimumBackgroundDuration__ *(Number)* - Refer to [`CodePushOptions`](#codepushoptions).

* __updateDialog__ *(UpdateDialogOptions)* - Refer to [`CodePushOptions`](#codepushoptions).

Example Usage:

```javascript
// Use a different deployment key for this
// specific call, instead of the one configured
// in the Info.plist file
codePush.sync({ deploymentKey: "KEY" });

// Download the update silently, but install it on
// the next resume, as long as at least 5 minutes
// has passed since the app was put into the background.
codePush.sync({ installMode: codePush.InstallMode.ON_NEXT_RESUME, minimumBackgroundDuration: 60 * 5 });

// Download the update silently, and install optional updates
// on the next restart, but install mandatory updates on the next resume.
codePush.sync({ mandatoryInstallMode: codePush.InstallMode.ON_NEXT_RESUME });

// Changing the title displayed in the
// confirmation dialog of an "active" update
codePush.sync({ updateDialog: { title: "An update is available!" } });

// Displaying an update prompt which includes the
// description associated with the CodePush release
codePush.sync({
   updateDialog: {
    appendReleaseDescription: true,
    descriptionPrefix: "\n\nChange log:\n"
   },
   installMode: codePush.InstallMode.IMMEDIATE
});
```

In addition to the options, the `sync` method also accepts two optional function parameters which allow you to subscribe to the lifecycle of the `sync` "pipeline" in order to display additional UI as needed (e.g. a "checking for update modal or a download progress modal):

* __syncStatusChangedCallback__ *((syncStatus: Number) => void)* - Called when the sync process moves from one stage to another in the overall update process. The method is called with a status code which represents the current state, and can be any of the [`SyncStatus`](#syncstatus) values.

* __downloadProgressCallback__ *((progress: DownloadProgress) => void)* - Called periodically when an available update is being downloaded from the CodePush server. The method is called with a `DownloadProgress` object, which contains the following two properties:

    * __totalBytes__ *(Number)* - The total number of bytes expected to be received for this update (i.e. the size of the set of files which changed from the previous release).

    * __receivedBytes__ *(Number)* - The number of bytes downloaded thus far, which can be used to track download progress.

Example Usage:

```javascript
// Prompt the user when an update is available
// and then display a "downloading" modal
codePush.sync({ updateDialog: true },
  (status) => {
      switch (status) {
          case codePush.SyncStatus.DOWNLOADING_PACKAGE:
              // Show "downloading" modal
              break;
          case codePush.SyncStatus.INSTALLING_UPDATE:
              // Hide "downloading" modal
              break;
      }
  },
  ({ receivedBytes, totalBytes, }) => {
    /* Update download modal progress */
  }
);
```

This method returns a `Promise` which is resolved to a `SyncStatus` code that indicates why the `sync` call succeeded. This code can be one of the following `SyncStatus` values:

* __codePush.SyncStatus.UP_TO_DATE__ *(4)* - The app is up-to-date with the CodePush server.

* __codePush.SyncStatus.UPDATE_IGNORED__ *(5)* - The app had an optional update which the end user chose to ignore. (This is only applicable when the `updateDialog` is used)

* __codePush.SyncStatus.UPDATE_INSTALLED__ *(6)* - The update has been installed and will be run either immediately after the `syncStatusChangedCallback` function returns or the next time the app resumes/restarts, depending on the `InstallMode` specified in `SyncOptions`.

* __codePush.SyncStatus.SYNC_IN_PROGRESS__ *(7)* - There is an ongoing `sync` operation running which prevents the current call from being executed.

The `sync` method can be called anywhere you'd like to check for an update. That could be in the `componentWillMount` lifecycle event of your root component, the onPress handler of a `<TouchableHighlight>` component, in the callback of a periodic timer, or whatever else makes sense for your needs. Just like the `checkForUpdate` method, it will perform the network request to check for an update in the background, so it won't impact your UI thread and/or JavaScript thread's responsiveness.

#### Package objects

The `checkForUpdate` and `getUpdateMetadata` methods return `Promise` objects, that when resolved, provide acces to "package" objects. The package represents your code update as well as any extra metadata (e.g. description, mandatory?). The CodePush API has the distinction between the following types of packages:

* [LocalPackage](#localpackage): Represents a downloaded update that is either already running, or has been installed and is pending an app restart.

* [RemotePackage](#remotepackage): Represents an available update on the CodePush server that hasn't been downloaded yet.

##### LocalPackage

Contains details about an update that has been downloaded locally or already installed. You can get a reference to an instance of this object either by calling the module-level `getUpdateMetadata` method, or as the value of the promise returned by the `RemotePackage.download` method.

###### Properties
- __appVersion__: The app binary version that this update is dependent on. This is the value that was specified via the `appStoreVersion` parameter when calling the CLI's `release` command. *(String)*
- __deploymentKey__: The deployment key that was used to originally download this update. *(String)*
- __description__: The description of the update. This is the same value that you specified in the CLI when you released the update. *(String)*
- __failedInstall__: Indicates whether this update has been previously installed but was rolled back. The `sync` method will automatically ignore updates which have previously failed, so you only need to worry about this property if using `checkForUpdate`. *(Boolean)*
- __isFirstRun__: Indicates whether this is the first time the update has been run after being installed. This is useful for determining whether you would like to show a "What's New?" UI to the end user after installing an update. *(Boolean)*
- __isMandatory__: Indicates whether the update is considered mandatory.  This is the value that was specified in the CLI when the update was released. *(Boolean)*
- __isPending__: Indicates whether this update is in a "pending" state. When `true`, that means the update has been downloaded and installed, but the app restart needed to apply it hasn't occurred yet, and therefore, it's changes aren't currently visible to the end-user. *(Boolean)*
- __label__: The internal label automatically given to the update by the CodePush server. This value uniquely identifies the update within it's deployment. *(String)*
- __packageHash__: The SHA hash value of the update. *(String)*
- __packageSize__: The size of the code contained within the update, in bytes. *(Number)*

###### Methods

- __install(installMode: codePush.InstallMode = codePush.InstallMode.ON_NEXT_RESTART, minimumBackgroundDuration = 0): Promise&lt;void&gt;__: Installs the update by saving it to the location on disk where the runtime expects to find the latest version of the app. The `installMode` parameter controls when the changes are actually presented to the end user. The default value is to wait until the next app restart to display the changes, but you can refer to the [`InstallMode`](#installmode) enum reference for a description of the available options and what they do. If the `installMode` parameter is set to `InstallMode.ON_NEXT_RESUME`, then the `minimumBackgroundDuration` parameter allows you to control how long the app must have been in the background before forcing the install after it is resumed.

##### RemotePackage

Contains details about an update that is available for download from the CodePush server. You get a reference to an instance of this object by calling the `checkForUpdate` method when an update is available. If you are using the `sync` API, you don't need to worry about the `RemotePackage`, since it will handle the download and installation process automatically for you.

###### Properties

The `RemotePackage` inherits all of the same properties as the `LocalPackage`, but includes one additional one:

- __downloadUrl__: The URL at which the package is available for download. This property is only needed for advanced usage, since the `download` method will automatically handle the acquisition of updates for you. *(String)*

###### Methods

- __download(downloadProgressCallback?: Function): Promise&lt;LocalPackage&gt;__: Downloads the available update from the CodePush service. If a `downloadProgressCallback` is specified, it will be called periodically with a `DownloadProgress` object (`{ totalBytes: Number, receivedBytes: Number }`) that reports the progress of the download until it completes. Returns a Promise that resolves with the `LocalPackage`.

#### Enums

The CodePush API includes the following enums which can be used to customize the update experience:

##### InstallMode

This enum specifies when you would like an installed update to actually be applied, and can be passed to either the `sync` or `LocalPackage.install` methods. It includes the following values:

* __codePush.InstallMode.IMMEDIATE__ *(0)* - Indicates that you want to install the update and restart the app immediately. This value is appropriate for debugging scenarios as well as when displaying an update prompt to the user, since they would expect to see the changes immediately after accepting the installation. Additionally, this mode can be used to enforce mandatory updates, since it removes the potentially undesired latency between the update installation and the next time the end user restarts or resumes the app.

* __codePush.InstallMode.ON_NEXT_RESTART__ *(1)* - Indicates that you want to install the update, but not forcibly restart the app. When the app is "naturally" restarted (due the OS or end user killing it), the update will be seamlessly picked up. This value is appropriate when performing silent updates, since it would likely be disruptive to the end user if the app suddenly restarted out of nowhere, since they wouldn't have realized an update was even downloaded. This is the default mode used for both the `sync` and `LocalPackage.install` methods.

* __codePush.InstallMode.ON_NEXT_RESUME__ *(2)* - Indicates that you want to install the update, but don't want to restart the app until the next time the end user resumes it from the background. This way, you don't disrupt their current session, but you can get the update in front of them sooner then having to wait for the next natural restart. This value is appropriate for silent installs that can be applied on resume in a non-invasive way.

##### CheckFrequency

This enum specifies when you would like your app to sync with the server for updates, and can be passed to the `codePushify` decorator. It includes the following values:

* __codePush.CheckFrequency.ON_APP_START__ *(0)* - Indicates that you want to check for updates whenever the app's process is started.

* __codePush.CheckFrequency.ON_APP_RESUME__ *(1)* - Indicates that you want to check for updates whenever the app is brought back to the foreground after being "backgrounded" (user pressed the home button, app launches a seperate payment process, etc).

* __codePush.CheckFrequency.MANUAL__ *(2)* - Disable automatic checking for updates, but only check when [`codePush.sync()`](#codepushsync) is called in app code.

##### SyncStatus

This enum is provided to the `syncStatusChangedCallback` function that can be passed to the `sync` method, in order to hook into the overall update process. It includes the following values:

* __codePush.SyncStatus.CHECKING_FOR_UPDATE__ *(0)* - The CodePush server is being queried for an update.
* __codePush.SyncStatus.AWAITING_USER_ACTION__ *(1)* - An update is available, and a confirmation dialog was shown to the end user. (This is only applicable when the `updateDialog` is used)
* __codePush.SyncStatus.DOWNLOADING_PACKAGE__ *(2)* - An available update is being downloaded from the CodePush server.
* __codePush.SyncStatus.INSTALLING_UPDATE__ *(3)* - An available update was downloaded and is about to be installed.
* __codePush.SyncStatus.UP_TO_DATE__ *(4)* - The app is fully up-to-date with the configured deployment.
* __codePush.SyncStatus.UPDATE_IGNORED__ *(5)* - The app has an optional update, which the end user chose to ignore. (This is only applicable when the `updateDialog` is used)
* __codePush.SyncStatus.UPDATE_INSTALLED__ *(6)* - An available update has been installed and will be run either immediately after the `syncStatusChangedCallback` function returns or the next time the app resumes/restarts, depending on the `InstallMode` specified in `SyncOptions`.
* __codePush.SyncStatus.SYNC_IN_PROGRESS__ *(7)* - There is an ongoing `sync` operation running which prevents the current call from being executed.
* __codePush.SyncStatus.UNKNOWN_ERROR__ *(-1)* - The sync operation encountered an unknown error.

##### UpdateState

This enum specifies the state that an update is currently in, and can be specified when calling the `getUpdateMetadata` method. It includes the following values:

* __codePush.UpdateState.RUNNING__ *(0)* - Indicates that an update represents the version of the app that is currently running. This can be useful for identifying attributes about the app, for scenarios such as displaying the release description in a "what's new?" dialog or reporting the latest version to an analytics and/or crash reporting service.

* __codePush.UpdateState.PENDING__ *(1)* - Indicates than an update has been installed, but the app hasn't been restarted yet in order to apply it. This can be useful for determining whether there is a pending update, which you may want to force a programmatic restart (via `restartApp`) in order to apply.

* __codePush.UpdateState.LATEST__ *(2)* - Indicates than an update represents the latest available release, and can be either currently running or pending.

### Objective-C API Reference (iOS)

The Objective-C API is made available by importing the `CodePush.h` header into your `AppDelegate.m` file, and consists of a single public class named `CodePush`.

#### CodePush

Contains static methods for retreiving the `NSURL` that represents the most recent JavaScript bundle file, and can be passed to the `RCTRootView`'s `initWithBundleURL` method when bootstrapping your app in the `AppDelegate.m` file.

The `CodePush` class' methods can be thought of as composite resolvers which always load the appropriate bundle, in order to accommodate the following scenarios:

1. When an end-user installs your app from the store (e.g. `1.0.0`), they will get the JS bundle that is contained within the binary. This is the behavior you would get without using CodePush, but we make sure it doesn't break :)

2. As soon as you begin releasing CodePush updates, your end-users will get the JS bundle that represents the latest release for the configured deployment. This is the behavior that allows you to iterate beyond what you shipped to the store.

3. As soon as you release an update to the app store (e.g. `1.1.0`), and your end-users update it, they will once again get the JS bundle that is contained within the binary. This behavior ensures that CodePush updates that targetted a previous app store version aren't used (since we don't know it they would work), and your end-users always have a working version of your app.

4. Repeat #2 and #3 as the CodePush releases and app store releases continue on into infinity (and beyond?)

Because of this behavior, you can safely deploy updates to both the app store(s) and CodePush as necesary, and rest assured that your end-users will always get the most recent version.

##### Methods

- __(NSURL \*)bundleURL__ - Returns the most recent JS bundle `NSURL` as described above. This method assumes that the name of the JS bundle contained within your app binary is `main.jsbundle`.

- __(NSURL \*)bundleURLForResource:(NSString \*)resourceName__ - Equivalent to the `bundleURL` method, but also allows customizing the name of the JS bundle that is looked for within the app binary. This is useful if you aren't naming this file `main` (which is the default convention). This method assumes that the JS bundle's extension is `*.jsbundle`.

- __(NSURL \*)bundleURLForResource:(NSString \*)resourceName withExtension:(NSString \*)resourceExtension__: Equivalent to the `bundleURLForResource:` method, but also allows customizing the extension used by the JS bundle that is looked for within the app binary. This is useful if you aren't naming this file `*.jsbundle` (which is the default convention).

- __(void)overrideAppVersion:(NSString \*)appVersionOverride__ - Sets the version of the application's binary interface, which would otherwise default to the App Store version specified as the `CFBundleShortVersionString` in the `Info.plist`. This should be called a single time, before the bundle URL is loaded.

- __(void)setDeploymentKey:(NSString \*)deploymentKey__ - Sets the deployment key that the app should use when querying for updates. This is a dynamic alternative to setting the deployment key in your `Info.plist` and/or specifying a deployment key in JS when calling `checkForUpdate` or `sync`.

### Java API Reference (Android)

The Java API is made available by importing the `com.microsoft.codepush.react.CodePush` class into your `MainActivity.java` file, and consists of a single public class named `CodePush`.

#### CodePush

Constructs the CodePush client runtime and represents the `ReactPackage` instance that you add to you app's list of packages.

##### Constructors

- __CodePush(String deploymentKey, Activity mainActivity)__ - Creates a new instance of the CodePush runtime, that will be used to query the service for updates via the provided deployment key. The `mainActivity` parameter should always be set to `this` when configuring your React packages list inside the `MainActivity` class. This constructor puts the CodePush runtime into "release mode", so if you want to enable debugging behavior, use the following constructor instead.

- __CodePush(String deploymentKey, Activity mainActivity, bool isDebugMode)__ - Equivalent to the previous constructor, but allows you to specify whether you want the CodePush runtime to be in debug mode or not. When using this constructor, the `isDebugMode` parameter should always be set to `BuildConfig.DEBUG` in order to stay synchronized with your build type. When putting CodePush into debug mode, the following behaviors are enabled:

    1. Old CodePush updates aren't deleted from storage whenever a new binary is deployed to the emulator/device. This behavior enables you to deploy new binaries, without bumping the version during development, and without continuously getting the same update every time your app calls `sync`.

    2. The local cache that the React Native runtime maintains in debug mode is deleted whenever a CodePush update is installed. This ensures that when the app is restarted after an update is applied, you will see the expected changes. As soon as [this PR](https://github.com/facebook/react-native/pull/4738) is merged, we won't need to do this anymore.

##### Static Methods

- __getBundleUrl()__ - Returns the path to the most recent version of your app's JS bundle file, assuming that the resource name is `index.android.bundle`. If your app is using a different bundle name, then use the overloaded version of this method which allows specifying it. This method has the same resolution behavior as the Objective-C equivalent described above.

- __getBundleUrl(String bundleName)__ - Returns the path to the most recent version of your app's JS bundle file, using the specified resource name (e.g. `index.android.bundle`). This method has the same resolution behavior as the Objective-C equivalent described above.

- __overrideAppVersion(String appVersionOverride)__ - Sets the version of the application's binary interface, which would otherwise default to the Play Store version specified as the `versionName` in the `build.gradle`. This should be called a single time, before the CodePush instance is constructed.

## Example Apps / Starters

The React Native community has graciously created some awesome open source apps that can serve as examples for developers that are getting started. The following is a list of OSS React Native apps that are also using CodePush, and can therefore be used to see how others are using the service:

* [F8 App](https://github.com/fbsamples/f8app) - The official conference app for [F8 2016](https://www.fbf8.com/).
* [Feline for Product Hunt](https://github.com/arjunkomath/Feline-for-Product-Hunt) - An Android client for Product Hunt.
* [GeoEncoding](https://github.com/LynxITDigital/GeoEncoding) - An app by [Lynx IT Digital](https://digital.lynxit.com.au) which demonstrates how to use numerous React Native components and modules.
* [Math Facts](https://github.com/Khan/math-facts) - An app by Khan Academy to help memorize math facts more easily.
* [MoveIt!](https://github.com/multunus/moveit-react-native) - An app by [Multunus](http://www.multunus.com) that allows employees within a company to track their work-outs.

Additionally, if you're looking to get started with React Native + CodePush, and are looking for an awesome starter kit, you should check out the following:

* [Native Starter Pro](http://strapmobile.com/native-starter-pro/)
* [Pepperoni](http://getpepperoni.com/)

*Note: If you've developed a React Native app using CodePush, that is also open-source, please let us know. We would love to add it to this list!*

## Debugging / Troubleshooting

The `sync` method includes a lot of diagnostic logging out-of-the-box, so if you're encountering an issue when using it, the best thing to try first is examining the output logs of your app. This will tell you whether the app is configured correctly (e.g. can the plugin find your deployment key?), if the app is able to reach the server, if an available update is being discovered, if the update is being successfully downloaded/installed, etc. We want to continue improving the logging to be as intuitive/comprehensive as possible, so please [let us know](mailto:codepushfeed@microsoft.com) if you find it to be confusing or missing anything.

The simplest way to view these logs is to run the `code-push debug` command for the specific platform you are currently working with (e.g. `code-push debug ios`). This will output a log stream that is filtered to just CodePush messages, for the specified platform. This makes it easy to identify issues, without needing to use a platform-specific tool, or wade through a potentially high volume of logs.

<img width="540" alt="screen shot 2016-06-21 at 10 15 42 am" src="https://cloud.githubusercontent.com/assets/116461/16246973/838e2e98-37bc-11e6-9649-685f39e325a0.png">

Additionally, you can also use any of the platform-specific tools to view the CodePush logs, if you are more comfortable with them. Simple start up the Chrome DevTools Console, the Xcode Console (iOS), the [OS X Console](https://en.wikipedia.org/wiki/Console_%28OS_X%29#.7E.2FLibrary.2FLogs) (iOS) and/or ADB logcat (Android), and look for messages which are prefixed with `[CodePush]`.

Note that by default, React Native logs are disabled on iOS in release builds, so if you want to view them in a release build, you need to make the following changes to your `AppDelegate.m` file:

1. Add an `#import "RCTLog.h"` statement

2. Add the following statement to the top of your `application:didFinishLaunchingWithOptions` method:

    ```objective-c
    RCTSetLogThreshold(RCTLogLevelInfo);
    ```

Now you'll be able to see CodePush logs in either debug or release mode, on both iOS or Android. If examining the logs don't provide an indication of the issue, please refer to the following common issues for additional resolution ideas:

| Issue / Symptom | Possible Solution |
|-----------------|-------------------|
| Compilation Error | Double-check that your version of React Native is [compatible](#supported-react-native-platforms) with the CodePush version you are using. |
| Network timeout / hang when calling `sync` or `checkForUpdate` in the iOS Simulator | Try resetting the simulator by selecting the `Simulator -> Reset Content and Settings..` menu item, and then re-running your app. |
| Server responds with a `404` when calling `sync` or `checkForUpdate` | Double-check that the deployment key you added to your `Info.plist` (iOS), `build.gradle` (Android) or that you're passing to `sync`/`checkForUpdate`, is in fact correct. You can run `code-push deployment ls [APP_NAME] -k` to view the correct keys for your app deployments. |
| Update not being discovered | Double-check that the version of your running app (e.g. `1.0.0`) matches the version you specified when releasing the update to CodePush. Additionally, make sure that you are releasing to the same deployment that your app is configured to sync with. |
| Update not being displayed after restart | If you're not calling `sync` on app start (e.g. within `componentDidMount` of your root component), then you need to explicitly call `notifyApplicationReady` on app start, otherwise, the plugin will think your update failed and roll it back. |
| Images dissappear after installing CodePush update | If your app is using the React Native assets system to load images (i.e. the `require(./foo.png)` syntax), then you **MUST** release your assets along with your JS bundle to CodePush. Follow [these instructions](#releasing-updates-javascript--images) to see how to do this. |
| No JS bundle is being found when running your app against the iOS simulator | By default, React Native doesn't generate your JS bundle when running against the simulator. Therefore, if you're using `[CodePush bundleURL]`, and targetting the iOS simulator, you may be getting a `nil` result. This issue will be fixed in RN 0.22.0, but only for release builds. You can unblock this scenario right now by making [this change](https://github.com/facebook/react-native/commit/9ae3714f4bebdd2bcab4d7fdbf23acebdc5ed2ba) locally.

## Continuous Integration / Delivery

In addition to being able to use the CodePush CLI to "manually" release updates, we believe that it's important to create a repeatable and sustainable solution for contiously delivering updates to your app. That way, it's simple enough for you and/or your team to create and maintain the rhythm of performing agile deployments. In order to assist with seting up a CodePush-based CD pipeline, refer to the following integrations with various CI servers:

* [Visual Studio Team Services](https://marketplace.visualstudio.com/items?itemName=ms-vsclient.code-push) - *NOTE: VSTS also has extensions for publishing to [HockeyApp](https://marketplace.visualstudio.com/items?itemName=ms.hockeyapp) and the [Google Play](https://github.com/Microsoft/google-play-vsts-extension) store, so it provides a pretty great mobile CD solution in general.*
* [Travis CI](https://github.com/mondora/code-push-travis-cli)

Additionally, if you'd like more details of what a complete mobile CI/CD workflow  can look like, which includes CodePush, check out this [excellent article](https://zeemee.engineering/zeemee-engineering-and-the-quest-for-the-holy-mobile-dev-grail-1310be4953d1#.zfwaxtbco) by the [ZeeMee engineering team](https://zeemee.engineering).

## TypeScript Consumption

This module ships its `*.d.ts` file as part of its NPM package, which allows you to simply `import` it, and receive intellisense in supporting editors (e.g. Visual Studio Code), as well as compile-time type checking if you're using TypeScript. For the most part, this behavior should just work out of the box, however, if you've specified `es6` as the value for either the `target` or `module` [compiler option](http://www.typescriptlang.org/docs/handbook/compiler-options.html) in your [`tsconfig.json`](http://www.typescriptlang.org/docs/handbook/tsconfig-json.html) file, then just make sure that you also set the `moduleResolution` option to `node`. This ensures that the TypeScript compiler will look within the `node_modules` for the type definitions of imported modules. Otherwise, you'll get an error like the following when trying to import the `react-native-code-push` module: `error TS2307: Cannot find module 'react-native-code-push'`.

---

This project has adopted the [Microsoft Open Source Code of Conduct](https://opensource.microsoft.com/codeofconduct/). For more information see the [Code of Conduct FAQ](https://opensource.microsoft.com/codeofconduct/faq/) or contact [opencode@microsoft.com](mailto:opencode@microsoft.com) with any additional questions or comments.<|MERGE_RESOLUTION|>--- conflicted
+++ resolved
@@ -718,14 +718,13 @@
 #### codePush
 
 ```javascript
-<<<<<<< HEAD
+// Wrapper functions
 codePush(rootComponent: React.Component): React.Component;
 codePush(options: CodePushOptions)(rootComponent: React.Component): React.Component;
-=======
-codePush(options: CodePushOptions)(rootComponent: React.Component): React.Component; // Wrapper function
-
-@codePush(options: CodePushOptions) // Decorator; Requires ES7 support
->>>>>>> 88d325d2
+
+// Decorators; Requires ES7 support
+@codePush
+@codePush(options: CodePushOptions)
 ```
 
 Used to wrap a React component inside a "higher order" React component that knows how to synchronize your app's JavaScript bundle and image assets when it is mounted. Internally, the higher-order component calls [`sync`](#codepushsync) inside its `componentDidMount` lifecycle handle, which in turns performs an update check, downloads the update if it exists and installs the update for you.
@@ -738,12 +737,8 @@
     // Fully silent update which keeps the app in
     // sync with the server, without ever
     // interrupting the end user
-<<<<<<< HEAD
-    @codePush
-=======
->>>>>>> 88d325d2
     class MyApp extends Component {}
-    codePush()(MyApp);
+    codePush(MyApp);
     ```
 
 2. **Silent sync everytime the app resumes**. Same as 1, except we check for updates, or apply an update if one exists every time the app returns to the foreground after being "backgrounded".
@@ -769,10 +764,6 @@
     ```javascript
     // Make use of the event hooks to keep track of
     // the different stages of the sync process.
-<<<<<<< HEAD
-    @codePush
-=======
->>>>>>> 88d325d2
     class MyApp extends Component {
         codePushStatusDidChange(status) {
             switch(syncStatus) {
@@ -798,7 +789,7 @@
             console.log(progess.receivedBytes + " of " + progress.totalBytes + " received.");
         }
     }
-    codePush()(MyApp);
+    codePush(MyApp);
     ```
 
 ##### CodePushOptions
